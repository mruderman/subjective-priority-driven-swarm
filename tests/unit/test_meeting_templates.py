"""Unit tests for the board meeting minutes template."""

from datetime import datetime as real_datetime

import pytest

from spds.meeting_templates import BoardMinutesTemplate


@pytest.fixture
def fixed_datetime(monkeypatch):
    """Freeze datetime.now used inside the template for deterministic outputs."""

    class FixedDateTime(real_datetime):
        @classmethod
<<<<<<< HEAD
        def now(cls, tz=None):
            dt = cls(2024, 5, 20, 15, 30)
            return dt if tz is None else dt.replace(tzinfo=tz)
=======
        def now(cls):
            """
            Return a fixed datetime representing 2024-05-20 15:30.
            
            Used to freeze current time in tests so code that calls `datetime.now()` receives a deterministic timestamp.
            Returns:
                datetime: A `datetime` instance for 2024-05-20 15:30 (UTC/naive as constructed).
            """
            return cls(2024, 5, 20, 15, 30)
>>>>>>> afb6bd2f

    monkeypatch.setattr("spds.meeting_templates.datetime", FixedDateTime)
    return FixedDateTime


@pytest.fixture
def sample_meeting_data(fixed_datetime):
    """
    Return a callable that builds a representative, deterministic meeting data dictionary for tests.
    
    The returned zero-argument callable produces a dictionary with these top-level keys:
    - metadata: dict containing
      - start_time: datetime fixed to 2024-05-19 09:00 (created via the provided fixed datetime helper)
      - meeting_type: "strategy session"
      - topic: "Q3 Roadmap"
      - participants: list where entries may be either a simple name string or a dict with keys "name", "model", and "expertise"
    - conversation_log: list of { "speaker": str, "message": str } entries (each message is long enough for perspective extraction)
    - action_items: list of { "description": str, "assignee": str, "due_date": str } entries
    - decisions: list of { "decision": str, "context": str } entries
    - topics_covered: list of topic strings
    - stats: summary counts (total_messages, per-participant message counts, decisions, action_items)
    
    Intended for deterministic unit tests of BoardMinutesTemplate; the start_time is created using the supplied fixed datetime helper so generated outputs are reproducible.
    """

<<<<<<< HEAD
    def _create(overrides: dict | None = None):
=======
    def _create():
        """
        Create a representative meeting data payload for tests.
        
        Returns:
            dict: A sample meeting record containing deterministic metadata (start_time, meeting_type, topic, participants),
            a conversation_log with two speakers, one action item, one decision, topics_covered, and aggregated stats.
        """
>>>>>>> afb6bd2f
        start = fixed_datetime(2024, 5, 19, 9, 0)
        base = {
            "metadata": {
                "start_time": start,
                "meeting_type": "strategy session",
                "topic": "Q3 Roadmap",
                "participants": [
                    {"name": "Alex Rivera", "model": "gpt-4", "expertise": "Chair"},
                    "Jordan Lee",
                ],
            },
            "conversation_log": [
                {
                    "speaker": "Alex Rivera",
                    "message": (
                        "Detailed strategy discussion message that easily exceeds twenty "
                        "characters."
                    ),
                },
                {
                    "speaker": "Jordan Lee",
                    "message": (
                        "Implementation considerations were raised in a message that is "
                        "also comfortably long enough."
                    ),
                },
            ],
            "action_items": [
                {
                    "description": "Prepare Q3 budget",
                    "assignee": "Jordan Lee",
                    "due_date": "2024-06-01",
                }
            ],
            "decisions": [
                {"decision": "Approve roadmap", "context": "Unanimous vote"}
            ],
            "topics_covered": ["Budget review", "Roadmap approval"],
            "stats": {
                "total_messages": 4,
                "participants": {"Alex Rivera": 2, "Jordan Lee": 2},
                "decisions": 1,
                "action_items": 1,
            },

        }
        if overrides:
            for k, v in overrides.items():
                if isinstance(v, dict) and isinstance(base.get(k), dict):
                    base[k].update(v)
                else:
                    base[k] = v
        return base
    return _create


def test_format_duration_under_hour_returns_minutes():
    template = BoardMinutesTemplate()
    start = real_datetime(2024, 5, 20, 9, 0)
    end = real_datetime(2024, 5, 20, 9, 45)

    assert template.format_duration(start, end) == "45 minutes"


def test_format_duration_exact_hour_uses_singular_label():
    template = BoardMinutesTemplate()
    start = real_datetime(2024, 5, 20, 9, 0)
    end = real_datetime(2024, 5, 20, 10, 0)

    assert template.format_duration(start, end) == "1 hour"


def test_format_duration_multiple_hours_and_minutes():
    template = BoardMinutesTemplate()
    start = real_datetime(2024, 5, 20, 9, 0)
    end = real_datetime(2024, 5, 20, 11, 15)

    assert template.format_duration(start, end) == "2 hours 15 minutes"


def test_generate_includes_custom_organization_and_title_case_meeting_type(
    sample_meeting_data,
):
    meeting_data = sample_meeting_data()
    meeting_data["metadata"]["meeting_type"] = "emergency session"
    template = BoardMinutesTemplate("Cyan Innovations")

    minutes = template.generate(meeting_data)

    assert "# Cyan Innovations" in minutes
    assert "**Meeting Type**: Emergency Session" in minutes


def test_generate_uses_default_metadata_values_when_missing(sample_meeting_data):
    meeting_data = sample_meeting_data()
    meeting_data["metadata"].pop("meeting_type")
    meeting_data["metadata"].pop("topic")

    minutes = BoardMinutesTemplate().generate(meeting_data)

    assert "**Meeting Type**: Regular Board Meeting" in minutes
    assert "**Topic**: General Discussion" in minutes


def test_generate_includes_meeting_number_from_start_date(sample_meeting_data):
    meeting_data = sample_meeting_data()

    minutes = BoardMinutesTemplate().generate(meeting_data)

    assert "**Meeting Number**: 2024-0519" in minutes


def test_generate_formats_participants_with_model_and_default_role(sample_meeting_data):
    meeting_data = sample_meeting_data()

    minutes = BoardMinutesTemplate().generate(meeting_data)

    assert "- Alex Rivera - Chair (Model: gpt-4)" in minutes
    assert "- Jordan Lee - Board Member" in minutes


def test_generate_includes_agenda_topics(sample_meeting_data):
    meeting_data = sample_meeting_data()

    minutes = BoardMinutesTemplate().generate(meeting_data)

    assert "1. Budget review" in minutes
    assert "2. Roadmap approval" in minutes


def test_generate_includes_decisions_and_context(sample_meeting_data):
    meeting_data = sample_meeting_data()

    minutes = BoardMinutesTemplate().generate(meeting_data)

    assert "**Motions and Decisions**" in minutes
    assert "1. **Motion**: Approve roadmap" in minutes
    assert "**Context**: Unanimous vote" in minutes


def test_generate_decisions_uses_content_fallback(sample_meeting_data):
    meeting_data = sample_meeting_data({"decisions": [{"content": "Renew vendor contract"}]})
    minutes = BoardMinutesTemplate().generate(meeting_data)
    assert "1. **Motion**: Renew vendor contract" in minutes

def test_generate_includes_action_items_with_assignment_details(sample_meeting_data):
    meeting_data = sample_meeting_data()

    minutes = BoardMinutesTemplate().generate(meeting_data)

    assert "- [ ] Prepare Q3 budget" in minutes
    assert "**Assigned to**: Jordan Lee" in minutes
    assert "**Due Date**: 2024-06-01" in minutes


def test_generate_discussion_summary_and_key_perspectives_sections(sample_meeting_data):
    meeting_data = sample_meeting_data()

    minutes = BoardMinutesTemplate().generate(meeting_data)

    assert (
        "**Discussion Summary**: The board engaged in comprehensive discussion on the topic."
        in minutes
    )
    assert "**Key Perspectives Shared**" in minutes
    assert (
        "- **Alex Rivera**: Detailed strategy discussion message that easily exceeds twenty"
        in minutes
    )
    assert "- **Jordan Lee**: Implementation considerations were raised" in minutes

def test_generate_formal_summary_handles_empty_conversation_log():
    template = BoardMinutesTemplate()

    summary = template._generate_formal_discussion_summary([], [])

    assert summary == "No detailed discussion recorded."


def test_generate_omits_discussion_sections_when_no_conversation(sample_meeting_data):
    meeting_data = sample_meeting_data({"conversation_log": []})
    minutes = BoardMinutesTemplate().generate(meeting_data)
    assert "**Discussion Summary**" not in minutes
    assert "**Key Perspectives Shared**" not in minutes
def test_generate_formal_summary_highlights_substantive_keywords():
    template = BoardMinutesTemplate()
    conversation_log = [
        {
            "speaker": "A",
            "message": "This strategy document explores implementation details thoroughly.",
        },
        {
            "speaker": "B",
            "message": "Another substantive comment emphasizing the strategy considerations involved.",
        },
    ]

    summary = template._generate_formal_discussion_summary(conversation_log, [])

    assert "A total of 2 substantive contributions" in summary
    assert "Strategic considerations were emphasized" in summary
    assert "Implementation approaches were thoroughly examined" in summary


def test_extract_key_perspectives_skips_short_messages():
    template = BoardMinutesTemplate()
    conversation_log = [
        {"speaker": "A", "message": "Too short"},
        {
            "speaker": "A",
            "message": "This is the first sufficiently long perspective that should be kept.",
        },
        {
            "speaker": "A",
            "message": "A second message that should be ignored because a perspective already exists.",
        },
    ]

    perspectives = template._extract_key_perspectives(conversation_log)

    assert perspectives == {
        "A": "This is the first sufficiently long perspective that should be kept."
    }


def test_extract_key_perspectives_truncates_long_message():
    template = BoardMinutesTemplate()
    long_message = "Lorem ipsum " * 20  # 220 characters
    conversation_log = [
        {"speaker": "A", "message": long_message},
    ]

    perspectives = template._extract_key_perspectives(conversation_log)

    assert perspectives["A"].endswith("...")
    assert len(perspectives["A"]) == 150<|MERGE_RESOLUTION|>--- conflicted
+++ resolved
@@ -13,21 +13,18 @@
 
     class FixedDateTime(real_datetime):
         @classmethod
-<<<<<<< HEAD
         def now(cls, tz=None):
-            dt = cls(2024, 5, 20, 15, 30)
-            return dt if tz is None else dt.replace(tzinfo=tz)
-=======
-        def now(cls):
             """
             Return a fixed datetime representing 2024-05-20 15:30.
             
             Used to freeze current time in tests so code that calls `datetime.now()` receives a deterministic timestamp.
+            Args:
+                tz: Optional timezone information
             Returns:
                 datetime: A `datetime` instance for 2024-05-20 15:30 (UTC/naive as constructed).
             """
-            return cls(2024, 5, 20, 15, 30)
->>>>>>> afb6bd2f
+            dt = cls(2024, 5, 20, 15, 30)
+            return dt if tz is None else dt.replace(tzinfo=tz)
 
     monkeypatch.setattr("spds.meeting_templates.datetime", FixedDateTime)
     return FixedDateTime
@@ -53,18 +50,17 @@
     Intended for deterministic unit tests of BoardMinutesTemplate; the start_time is created using the supplied fixed datetime helper so generated outputs are reproducible.
     """
 
-<<<<<<< HEAD
     def _create(overrides: dict | None = None):
-=======
-    def _create():
         """
         Create a representative meeting data payload for tests.
         
+        Args:
+            overrides: Optional dictionary to override specific fields in the meeting data
+            
         Returns:
             dict: A sample meeting record containing deterministic metadata (start_time, meeting_type, topic, participants),
             a conversation_log with two speakers, one action item, one decision, topics_covered, and aggregated stats.
         """
->>>>>>> afb6bd2f
         start = fixed_datetime(2024, 5, 19, 9, 0)
         base = {
             "metadata": {
