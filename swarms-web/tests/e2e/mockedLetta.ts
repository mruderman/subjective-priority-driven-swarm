import { expect, Page } from '@playwright/test';

import { cloneAgents, mockData, MockAgent } from './mockData.js';

const STORAGE_KEY = '__PW_MOCK_LETTA_STATE__';

const cloneState = (agents: MockAgent[], secretaryMinutes: string, agentResponse: string) => ({
  agents: cloneAgents(agents),
  secretaryMinutes,
  agentResponse,
});

export class MockedLettaController {
  private currentAgents: MockAgent[];
  private secretaryMinutes: string;
  private agentResponse: string;
  private routesRegistered = false;

  constructor(private readonly page: Page) {
    this.currentAgents = cloneAgents(mockData.agents);
    this.secretaryMinutes = mockData.secretaryMinutes;
    this.agentResponse = mockData.agentResponse;
  }

  async init(): Promise<void> {
    await this.syncStateWithPage();
    await this.registerTestFlag();
    await this.registerSocketStub();
    await this.registerRoutes();
  }

  async reset(): Promise<void> {
    this.currentAgents = cloneAgents(mockData.agents);
    this.secretaryMinutes = mockData.secretaryMinutes;
    this.agentResponse = mockData.agentResponse;
    await this.syncStateWithPage();
  }

  async setAgents(agents: MockAgent[]): Promise<void> {
    this.currentAgents = cloneAgents(agents);
    await this.syncStateWithPage();
  }

  async setSecretaryMinutes(minutes: string): Promise<void> {
    this.secretaryMinutes = minutes;
    await this.syncStateWithPage();
  }

  async setAgentResponse(response: string): Promise<void> {
    this.agentResponse = response;
    await this.syncStateWithPage();
  }

  getAgents(): MockAgent[] {
    return cloneAgents(this.currentAgents);
  }

  async startConversation(topic = 'Exploring AI collaboration'): Promise<void> {
    await this.page.goto('/setup');

    const agentCards = this.page.locator('.agent-card');
    await expect(agentCards.first()).toBeVisible();

    await agentCards.nth(0).locator('input.agent-checkbox').check();
    await agentCards.nth(1).locator('input.agent-checkbox').check();

    await this.page.locator('.mode-card').first().click();
    await this.page.locator('#topic').fill(topic);

    await this.page.locator('#start-chat-btn').click();

    await this.page.waitForResponse('**/api/start_session');
    await expect(this.page.locator('#chat-input')).toBeVisible();
  }

  async dispose(): Promise<void> {
    if (this.routesRegistered) {
      await this.page.unroute('**/socket.io.min.js*');
      await this.page.unroute('**/bootstrap@5.3.2/dist/js/bootstrap.bundle.min.js*');
      await this.page.unroute('**/api/agents');
      this.routesRegistered = false;
    }
  }

  private async syncStateWithPage(): Promise<void> {
    const state = cloneState(this.currentAgents, this.secretaryMinutes, this.agentResponse);

    await this.page.addInitScript(
      ({ storageKey, value }) => {
        try {
          sessionStorage.setItem(storageKey, JSON.stringify(value));
        } catch (error) {
          console.warn('Failed to persist Playwright mock state', error);
        }
      },
      { storageKey: STORAGE_KEY, value: state }
    );

    if (this.page.url() !== 'about:blank') {
      await this.page.evaluate(
        ({ storageKey, value }) => {
          sessionStorage.setItem(storageKey, JSON.stringify(value));
          const win = window as typeof window & { __PLAYWRIGHT_RESET_SOCKET?: () => void };
          if (typeof win.__PLAYWRIGHT_RESET_SOCKET === 'function') {
            win.__PLAYWRIGHT_RESET_SOCKET();
          }
        },
        { storageKey: STORAGE_KEY, value: state }
      );
    }
  }

  private async registerTestFlag(): Promise<void> {
    await this.page.addInitScript(() => {
      (window as unknown as { __PLAYWRIGHT_TEST?: string }).__PLAYWRIGHT_TEST = '1';
      try {
        sessionStorage.setItem('sessionId', 'session-test');
      } catch (error) {
        // Ignore storage errors (e.g., disabled cookies)
      }
    });
  }

  private async registerSocketStub(): Promise<void> {
    await this.page.addInitScript(
      ({ storageKey }) => {
        const getState = () => {
          const defaults = {
            agents: [],
            secretaryMinutes: 'Meeting Minutes\n- Agenda review\n- Decisions recorded',
            agentResponse: 'AI advancements look promising with collaborative intelligence.',
          } as const;

          try {
            const raw = sessionStorage.getItem(storageKey);
            if (!raw) {
              return { ...defaults };
            }
            const parsed = JSON.parse(raw);
            const agents = Array.isArray(parsed.agents) ? parsed.agents : [];
            return {
              agents,
              secretaryMinutes:
                typeof parsed.secretaryMinutes === 'string'
                  ? parsed.secretaryMinutes
                  : defaults.secretaryMinutes,
              agentResponse:
                typeof parsed.agentResponse === 'string'
                  ? parsed.agentResponse
                  : defaults.agentResponse,
            };
          } catch (error) {
            console.error('Failed to parse Playwright mock state', error);
            return { ...defaults };
          }
        };

        class BootstrapToastStub {
          element: HTMLElement;

          constructor(element: HTMLElement) {
            this.element = element;
            setTimeout(() => {
              const shownEvent = new CustomEvent('shown.bs.toast');
              this.element.dispatchEvent(shownEvent);
            }, 0);
          }

          show() {
            setTimeout(() => {
              const hiddenEvent = new CustomEvent('hidden.bs.toast');
              this.element.dispatchEvent(hiddenEvent);
            }, 1500);
          }
        }

        const ensureBootstrap = () => {
          const win = window as typeof window & { bootstrap?: { Toast: typeof BootstrapToastStub } };
          if (!win.bootstrap) {
            win.bootstrap = { Toast: BootstrapToastStub };
          }
        };

        type Listener = (payload?: unknown) => void;
        type SocketStub = {
          on: (event: string, callback: Listener) => SocketStub;
          off: (event?: string) => SocketStub;
          emit: (event: string, payload?: Record<string, unknown>) => SocketStub;
          disconnect: () => void;
          __playwrightEmitDirect?: (event: string, payload?: unknown) => void;
        };

        let socketInstance: SocketStub | null = null;

        const createSocketFactory = () => {
          if (socketInstance) {
            return socketInstance;
          }

<<<<<<< HEAD
          const listeners = new Map<string, ((payload?: unknown) => void)[]>();
          const commandTimers = new Map<string, number[]>();
=======
          const listeners = new Map<string, Listener[]>();
>>>>>>> 99f84bfa

          const ensureListeners = (event: string) => {
            if (!listeners.has(event)) {
              listeners.set(event, []);
            }
            return listeners.get(event)!;
          };

          const emitEvent = (event: string, payload?: unknown) => {
            const handlers = listeners.get(event);
            if (!handlers) {
              return;
            }
            handlers.forEach((handler) => {
              try {
                handler(payload);
              } catch (error) {
                console.error('Mock socket handler error', error);
              }
            });
          };

<<<<<<< HEAD
          const clearCommandTimers = (commandKey?: string) => {
            const keys = typeof commandKey === 'string' ? [commandKey] : Array.from(commandTimers.keys());
            keys.forEach((key) => {
              const timers = commandTimers.get(key);
              if (timers) {
                timers.forEach((timerId) => {
                  try {
                    clearTimeout(timerId);
                  } catch (error) {
                    console.warn('Failed to clear mock command timer', error);
                  }
                });
                commandTimers.delete(key);
              }
            });
          };

          const scheduleCommandTasks = (
            commandKey: string,
            tasks: { delay: number; run: () => void }[]
          ) => {
            clearCommandTimers(commandKey);

            if (!Array.isArray(tasks) || tasks.length === 0) {
              return;
            }

            const activeTimers: number[] = [];

            tasks.forEach((task) => {
              const delay = typeof task.delay === 'number' ? task.delay : 0;
              const timerId = window.setTimeout(() => {
                try {
                  task.run();
                } finally {
                  const timers = commandTimers.get(commandKey);
                  if (timers) {
                    const index = timers.indexOf(timerId);
                    if (index >= 0) {
                      timers.splice(index, 1);
                    }
                    if (timers.length === 0) {
                      commandTimers.delete(commandKey);
                    } else {
                      commandTimers.set(commandKey, timers);
                    }
                  }
                }
              }, delay);

              activeTimers.push(timerId);
            });

            if (activeTimers.length > 0) {
              commandTimers.set(commandKey, activeTimers);
            }
          };

          const socket = {
            on(event: string, callback: (payload?: unknown) => void) {
=======
          const socket: SocketStub = {
            on(event: string, callback: Listener) {
>>>>>>> 99f84bfa
              ensureListeners(event).push(callback);
              if (event === 'connect') {
                setTimeout(() => callback(undefined), 0);
              }
              return socket;
            },
            off(event?: string) {
              if (typeof event === 'string') {
                listeners.delete(event);
              } else {
                listeners.clear();
              }
              return socket;
            },
            emit(event: string, payload?: Record<string, unknown>) {
              const state = getState();

              if (event === 'join_session' && payload?.session_id) {
                setTimeout(() => emitEvent('joined', { session_id: payload.session_id }), 0);
              }

              if (event === 'start_chat' && payload?.topic) {
                setTimeout(() => {
                  emitEvent('chat_started', {
                    topic: payload.topic,
                    mode: 'hybrid',
                    agents: state.agents.map((agent: { id: string; name: string }) => ({
                      name: agent.name,
                      id: agent.id,
                    })),
                    secretary_enabled: true,
                  });
                }, 50);
              }

              if (event === 'user_message' && typeof payload?.message === 'string') {
                const message = String(payload.message);
                const timestamp = new Date().toISOString();

                setTimeout(() => {
                  emitEvent('user_message', {
                    speaker: 'You',
                    message,
                    timestamp,
                  });
                }, 0);

                const trimmed = message.trim();

                if (trimmed.startsWith('/')) {
                  const [rawCommand] = trimmed.split(/\s+/, 1);
                  const commandKey = rawCommand.slice(1).toLowerCase();
                  const schedule = (
                    key: string,
                    tasks: { delay: number; run: () => void }[]
                  ) => scheduleCommandTasks(key, tasks);

                  if (commandKey === 'minutes') {
                    schedule(commandKey, [
                      {
                        delay: 60,
                        run: () => {
                          emitEvent('secretary_activity', {
                            activity: 'generating',
                            message: '📝 Generating meeting minutes...',
                          });
                        },
                      },
                      {
                        delay: 140,
                        run: () => {
                          const minutesContainer = document.getElementById('secretary-minutes');
                          if (minutesContainer) {
                            minutesContainer.style.display = 'block';
                          }
                          emitEvent('secretary_minutes', {
                            minutes: state.secretaryMinutes,
                          });
                        },
                      },
                      {
                        delay: 220,
                        run: () => {
                          emitEvent('secretary_activity', {
                            activity: 'completed',
                            message: '✅ Meeting minutes generated!',
                          });
                        },
                      },
                    ]);
                  } else if (commandKey === 'stats') {
                    schedule(commandKey, [
                      {
                        delay: 70,
                        run: () => {
                          emitEvent('secretary_activity', {
                            activity: 'generating',
                            message: '📊 Gathering conversation statistics...',
                          });
                        },
                      },
                      {
                        delay: 160,
                        run: () => {
                          const activeAgents = Array.isArray(state.agents)
                            ? state.agents.length
                            : 0;
                          const respondingAgents = Math.min(activeAgents, 2);
                          emitEvent('secretary_stats', {
                            stats: {
                              'Total Messages': 12,
                              'Agents Responded': `${respondingAgents} / ${activeAgents || respondingAgents}`,
                              'Action Items Logged': 3,
                            },
                          });
                        },
                      },
                      {
                        delay: 240,
                        run: () => {
                          emitEvent('secretary_activity', {
                            activity: 'completed',
                            message: '📈 Conversation stats are ready!',
                          });
                        },
                      },
                    ]);
                  } else if (commandKey === 'memory-status') {
                    schedule(commandKey, [
                      {
                        delay: 90,
                        run: () => {
                          const agentCount = Array.isArray(state.agents)
                            ? state.agents.length
                            : 0;
                          emitEvent('secretary_status', {
                            status: 'awareness',
                            agent_name: 'Memory Monitor',
                            mode: 'memory tracking',
                            message: `Memory status summarized for ${agentCount || 0} agents.`,
                          });
                        },
                      },
                    ]);
                  } else if (commandKey === 'memory-awareness') {
                    schedule(commandKey, [
                      {
                        delay: 90,
                        run: () => {
                          emitEvent('secretary_status', {
                            status: 'insight',
                            agent_name: 'Memory Monitor',
                            mode: 'awareness check',
                            message: 'Agents notified about recent memory usage.',
                          });
                        },
                      },
                    ]);
                  } else if (commandKey === 'help' || commandKey === 'commands') {
                    schedule(commandKey, [
                      {
                        delay: 80,
                        run: () => {
                          emitEvent('system_message', {
                            message: [
                              '📝 Available Commands:',
                              '',
                              'Memory Awareness (Available Always):',
                              '  /memory-status     - Show objective memory statistics for all agents',
                              '  /memory-awareness  - Display neutral memory awareness information if criteria are met',
                              '',
                              'Secretary Commands (When Secretary Enabled):',
                              '  /minutes           - Generate current meeting minutes',
                              '  /stats             - Show conversation statistics',
                              '',
                              'Documentation: https://docs.letta.ai/commands',
                              '  /help              - Show this help message',
                            ].join('\n'),
                            timestamp: new Date().toISOString(),
                          });
                        },
                      },
                    ]);
                  } else {
                    schedule('unknown', [
                      {
                        delay: 60,
                        run: () => {
                          emitEvent('secretary_status', {
                            status: 'error',
                            agent_name: 'Secretary',
                            mode: 'command-center',
                            message: 'Unknown command',
                          });
                        },
                      },
                    ]);
                  }
                } else {
                  setTimeout(() => {
                    const fallbackSpeaker =
                      state.agents[0]?.name || 'Agent';
                    const fallbackMessage =
                      state.agentResponse ||
                      'AI advancements look promising with collaborative intelligence.';
                    emitEvent('agent_message', {
                      speaker: fallbackSpeaker,
                      message: fallbackMessage,
                      timestamp: new Date().toISOString(),
                      phase: 'response',
                    });
                  }, 150);
                }
              }

              return socket;
            },
            disconnect() {
              clearCommandTimers();
              listeners.clear();
              socketInstance = null;
            },
          };

          socket.__playwrightEmitDirect = emitEvent;

          socketInstance = socket;
          return socketInstance;
        };

        ensureBootstrap();

        const win = window as typeof window & {
          __playwrightCreateSocketIO?: () => SocketStub;
          io?: () => unknown;
          __PLAYWRIGHT_RESET_SOCKET?: () => void;
          __playwrightEmitSocketEvent?: (event: string, payload?: unknown) => void;
        };

        win.__playwrightCreateSocketIO = () => createSocketFactory();
        win.io = () => createSocketFactory();
<<<<<<< HEAD
          win.__PLAYWRIGHT_RESET_SOCKET = () => {
            if (socketInstance && typeof socketInstance.disconnect === 'function') {
              try {
                socketInstance.disconnect();
              } catch (error) {
                console.warn('Failed to disconnect mock socket instance', error);
              }
            } else {
              clearCommandTimers();
            }
            socketInstance = null;
          };
=======
        win.__PLAYWRIGHT_RESET_SOCKET = () => {
          socketInstance = null;
        };
        win.__playwrightEmitSocketEvent = (event: string, payload?: unknown) => {
          const socket = createSocketFactory();
          const emitter = socket.__playwrightEmitDirect;
          if (typeof emitter === 'function') {
            emitter(event, payload);
          }
        };
>>>>>>> 99f84bfa
      },
      { storageKey: STORAGE_KEY }
    );
  }

  private async registerRoutes(): Promise<void> {
    await this.page.route('**/socket.io.min.js*', async (route) => {
      await route.fulfill({
        contentType: 'application/javascript',
        body: 'window.io = window.io || (window.__playwrightCreateSocketIO && window.__playwrightCreateSocketIO());',
      });
    });

    await this.page.route('**/bootstrap@5.3.2/dist/js/bootstrap.bundle.min.js*', async (route) => {
      await route.fulfill({
        contentType: 'application/javascript',
        body: 'window.bootstrap = window.bootstrap || { Toast: function ToastStub(){ this.show = function(){}; } };',
      });
    });

    await this.page.route('**/api/agents', async (route) => {
      await route.fulfill({
        contentType: 'application/json',
        body: JSON.stringify({ agents: this.currentAgents }),
      });
    });

    this.routesRegistered = true;
  }
}<|MERGE_RESOLUTION|>--- conflicted
+++ resolved
@@ -197,12 +197,8 @@
             return socketInstance;
           }
 
-<<<<<<< HEAD
-          const listeners = new Map<string, ((payload?: unknown) => void)[]>();
+          const listeners = new Map<string, Listener[]>();
           const commandTimers = new Map<string, number[]>();
-=======
-          const listeners = new Map<string, Listener[]>();
->>>>>>> 99f84bfa
 
           const ensureListeners = (event: string) => {
             if (!listeners.has(event)) {
@@ -225,7 +221,6 @@
             });
           };
 
-<<<<<<< HEAD
           const clearCommandTimers = (commandKey?: string) => {
             const keys = typeof commandKey === 'string' ? [commandKey] : Array.from(commandTimers.keys());
             keys.forEach((key) => {
@@ -284,12 +279,8 @@
             }
           };
 
-          const socket = {
-            on(event: string, callback: (payload?: unknown) => void) {
-=======
           const socket: SocketStub = {
             on(event: string, callback: Listener) {
->>>>>>> 99f84bfa
               ensureListeners(event).push(callback);
               if (event === 'connect') {
                 setTimeout(() => callback(undefined), 0);
@@ -531,21 +522,16 @@
 
         win.__playwrightCreateSocketIO = () => createSocketFactory();
         win.io = () => createSocketFactory();
-<<<<<<< HEAD
-          win.__PLAYWRIGHT_RESET_SOCKET = () => {
-            if (socketInstance && typeof socketInstance.disconnect === 'function') {
-              try {
-                socketInstance.disconnect();
-              } catch (error) {
-                console.warn('Failed to disconnect mock socket instance', error);
-              }
-            } else {
-              clearCommandTimers();
+        win.__PLAYWRIGHT_RESET_SOCKET = () => {
+          if (socketInstance && typeof socketInstance.disconnect === 'function') {
+            try {
+              socketInstance.disconnect();
+            } catch (error) {
+              console.warn('Failed to disconnect mock socket instance', error);
             }
-            socketInstance = null;
-          };
-=======
-        win.__PLAYWRIGHT_RESET_SOCKET = () => {
+          } else {
+            clearCommandTimers();
+          }
           socketInstance = null;
         };
         win.__playwrightEmitSocketEvent = (event: string, payload?: unknown) => {
@@ -555,7 +541,6 @@
             emitter(event, payload);
           }
         };
->>>>>>> 99f84bfa
       },
       { storageKey: STORAGE_KEY }
     );
