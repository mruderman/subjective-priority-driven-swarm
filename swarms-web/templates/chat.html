{% extends "base.html" %}

{% block title %}Chat - SWARMS{% endblock %}

{% block main_class %}container-fluid{% endblock %}

{% block content %}
<div class="row h-100">
    <!-- Main Chat Area -->
    <div class="col-lg-8">
        <div class="card shadow-sm h-100">
            <!-- Chat Header -->
            <div class="card-header bg-primary text-white">
                <div class="d-flex justify-content-between align-items-center">
                    <div>
                        <h5 class="mb-0">
                            <i class="bi bi-chat-dots"></i>
                            <span id="current-topic">Active Conversation</span>
                        </h5>
                        <small class="opacity-75">
                            Mode: <span id="current-mode" class="badge bg-light text-dark">HYBRID</span>
                            <span id="phase-indicator" class="badge bg-secondary ms-1"></span>
                        </small>
                    </div>
                    <div class="d-flex gap-2">
                        <button type="button" class="btn btn-outline-light btn-sm"
                                onclick="window.location.href='{{ url_for('setup') }}'">
                            <i class="bi bi-gear"></i> New Session
                        </button>
                        <div class="dropdown">
                            <button class="btn btn-outline-light btn-sm dropdown-toggle"
                                    type="button" data-bs-toggle="dropdown">
                                <i class="bi bi-three-dots"></i>
                            </button>
                            <ul class="dropdown-menu">
                                <li><a class="dropdown-item secretary-command" href="#" data-command="/minutes">
                                    <i class="bi bi-file-text"></i> Generate Minutes
                                </a></li>
                                <li><a class="dropdown-item secretary-command" href="#" data-command="/stats">
                                    <i class="bi bi-bar-chart"></i> Show Statistics
                                </a></li>
                                <li><hr class="dropdown-divider"></li>
                                <li><a class="dropdown-item secretary-command" href="#" data-command="/export all">
                                    <i class="bi bi-download"></i> Export All
                                </a></li>
                            </ul>
                        </div>
                    </div>
                </div>
            </div>

            <div class="filter-toolbar border-bottom bg-light-subtle px-3 py-2">
                <label for="message-filter" class="form-label visually-hidden">Filter messages</label>
                <div class="input-group input-group-sm">
                    <span class="input-group-text" id="message-filter-icon">
                        <i class="bi bi-funnel" aria-hidden="true"></i>
                    </span>
                    <input type="search" id="message-filter" class="form-control"
                           placeholder="Filter messages (press &ldquo;f&rdquo; to focus)"
                           aria-label="Filter messages" aria-describedby="message-filter-icon">
                </div>
            </div>

            <!-- Messages Area -->
            <div class="card-body p-0 position-relative">
                <div id="chat-messages" class="chat-messages">
                    <!-- Welcome message -->
                    <div class="message system">
                        <div class="message-content">
                            <i class="bi bi-robot"></i>
                            Welcome to SWARMS! Your agents will begin responding once you send a message.
                        </div>
                    </div>
                </div>

                <!-- Agent Scores Display -->
                <div id="agent-scores-container" class="agent-scores hidden-by-default" hidden>
                    <h6 class="mb-2">
                        <i class="bi bi-speedometer2"></i> Agent Motivation Scores
                    </h6>
                    <div id="agent-scores"></div>
                </div>
            </div>

            <!-- Chat Input -->
            <div class="card-footer bg-light">
                <div class="chat-input-container">
                    <!-- File Attachments Area -->
                    <div id="attachment-preview" class="mb-2" style="display: none;">
                        <div class="d-flex flex-wrap gap-2" id="attachment-chips"></div>
                    </div>

                    <div id="token-limit-banner" class="alert alert-warning d-flex align-items-start gap-3 py-2 px-3 mb-2" role="status" hidden>
                        <div class="flex-grow-1">
                            <div class="fw-semibold">
                                <i class="bi bi-exclamation-triangle me-1"></i>
                                Message trimmed to stay within token limits.
                            </div>
                            <div class="small text-muted" data-role="trim-summary">
                                Sent <span data-role="trimmed-count">0</span> of <span data-role="original-count">0</span> characters.
                            </div>
                        </div>
                        <div class="d-flex align-items-center gap-2 flex-shrink-0">
                            <button type="button" id="show-trimmed-full" class="btn btn-sm btn-outline-dark" disabled>
                                Show full message
                            </button>
                            <button type="button" id="dismiss-trimmed-banner" class="btn btn-sm btn-link text-decoration-none">
                                Dismiss
                            </button>
                        </div>
                    </div>

                    <div class="input-group">
                        <div class="input-group-prepend">
                            <button class="btn btn-outline-secondary" type="button" id="attach-button"
                                    title="Attach files" aria-label="Attach files"
                                    style="border-top-right-radius: 0; border-bottom-right-radius: 0;">
                                <i class="bi bi-paperclip"></i>
                            </button>
                        </div>
                        <label for="chat-input" class="visually-hidden">Message composer</label>
                        <textarea id="chat-input" class="form-control chat-input"
                                  placeholder="Type your message... (Enter to send, Shift+Enter for new line)"
                                  aria-label="Message composer"
                                  rows="2" style="border-top-left-radius: 0; border-bottom-left-radius: 0;"></textarea>
                        <button class="btn btn-primary" type="button" id="send-button"
                                aria-label="Send message">
                            <i class="bi bi-send"></i>
                        </button>
                    </div>

                    <!-- Hidden file input -->
                    <input type="file" id="file-input" multiple accept=".png,.jpg,.jpeg,.gif,.pdf,.docx,.txt"
                           style="display: none;">

                    <!-- Secretary Commands Quick Access -->
                    <div class="mt-2">
                        <small class="text-muted">Secretary commands:</small>
                        <div class="btn-group btn-group-sm ms-2" role="group">
                            <button type="button" class="btn btn-outline-secondary secretary-command"
                                    data-command="/minutes" title="Generate Minutes">
                                <i class="bi bi-file-text"></i>
                            </button>
                            <button type="button" class="btn btn-outline-secondary secretary-command"
                                    data-command="/export minutes" title="Export Minutes">
                                <i class="bi bi-download"></i>
                            </button>
                            <button type="button" class="btn btn-outline-secondary secretary-command"
                                    data-command="/formal" title="Switch to Formal Mode">
                                <i class="bi bi-briefcase"></i>
                            </button>
                            <button type="button" class="btn btn-outline-secondary secretary-command"
                                    data-command="/casual" title="Switch to Casual Mode">
                                <i class="bi bi-chat-heart"></i>
                            </button>
                        </div>
                    </div>
                </div>
            </div>
        </div>
    </div>

    <!-- Sidebar -->
    <div class="col-lg-4">
        <div class="row g-3">
            <!-- Participants Card -->
            <div class="col-12">
                <div class="card shadow-sm">
                    <div class="card-header bg-info text-white">
                        <h6 class="mb-0">
                            <i class="bi bi-people"></i> Participants
                        </h6>
                    </div>
                    <div class="card-body">
                        <div id="agents-list">
                            <div class="text-center text-muted">
                                <div class="spinner-border spinner-border-sm" role="status">
                                    <span class="visually-hidden">Loading...</span>
                                </div>
                                <p class="mt-2 mb-0 small">Setting up agents...</p>
                            </div>
                        </div>
                    </div>
                </div>
            </div>

            <!-- Secretary Panel -->
            <div class="col-12">
                <div class="card shadow-sm">
                    <div class="card-header bg-success text-white d-flex justify-content-between align-items-center">
                        <h6 class="mb-0">
                            <i class="bi bi-file-earmark-text"></i> Secretary
                        </h6>
                        <div class="btn-group btn-group-sm" role="group">
                            <button type="button" class="btn btn-outline-light btn-sm secretary-command"
                                    data-command="/minutes" title="Generate Minutes">
                                <i class="bi bi-file-text"></i>
                            </button>
                            <button type="button" class="btn btn-outline-light btn-sm secretary-command"
                                    data-command="/stats" title="Show Stats">
                                <i class="bi bi-bar-chart"></i>
                            </button>
                        </div>
                    </div>
                    <div class="card-body p-3" style="max-height: 400px; overflow-y: auto;">
                        <div id="secretary-content">
                            <div class="text-center text-muted">
                                <i class="bi bi-hourglass-split"></i>
                                <p class="mt-2 mb-0 small">Waiting for conversation to begin...</p>
                            </div>
                        </div>

                        <!-- Secretary Minutes -->
                        <div id="secretary-minutes" style="display: none;"></div>

                        <!-- Secretary Stats -->
                        <div id="secretary-stats" style="display: none;"></div>
                    </div>
                </div>
            </div>

            <!-- Export Panel -->
            <div class="col-12">
                <div class="card shadow-sm">
                    <div class="card-header bg-warning text-dark">
                        <h6 class="mb-0">
                            <i class="bi bi-download"></i> Export Options
                        </h6>
                    </div>
                    <div class="card-body">
                        <div class="d-grid gap-2">
                            <button type="button" class="btn btn-outline-primary btn-sm secretary-command"
                                    data-command="/export minutes" id="export-minutes-button"
                                    aria-label="Export board minutes">
                                <i class="bi bi-file-earmark-text"></i> Board Minutes
                            </button>
                            <button type="button" class="btn btn-outline-primary btn-sm secretary-command"
                                    data-command="/export casual">
                                <i class="bi bi-chat-heart"></i> Casual Notes
                            </button>
                            <button type="button" class="btn btn-outline-primary btn-sm secretary-command"
                                    data-command="/export transcript">
                                <i class="bi bi-file-text"></i> Raw Transcript
                            </button>
                            <button type="button" class="btn btn-outline-primary btn-sm secretary-command"
                                    data-command="/export actions">
                                <i class="bi bi-check-square"></i> Action Items
                            </button>
                            <button type="button" class="btn btn-outline-primary btn-sm secretary-command"
                                    data-command="/export summary">
                                <i class="bi bi-file-bar-graph"></i> Executive Summary
                            </button>
                            <hr class="my-2">
                            <button type="button" class="btn btn-primary btn-sm secretary-command"
                                    data-command="/export all">
                                <i class="bi bi-collection"></i> Complete Package
                            </button>
                        </div>

                        <div class="mt-3">
                            <small class="text-muted">
                                <i class="bi bi-info-circle"></i>
                                Exports will be available for download after generation.
                            </small>
                        </div>
                    </div>
                </div>
            </div>
        </div>
    </div>
</div>

<!-- Connection Status Modal -->
<div class="modal fade" id="connectionModal" tabindex="-1" aria-hidden="true">
    <div class="modal-dialog modal-sm">
        <div class="modal-content">
            <div class="modal-body text-center">
                <div class="spinner-border text-primary" role="status">
                    <span class="visually-hidden">Connecting...</span>
                </div>
                <p class="mt-3 mb-0">Connecting to SWARMS server...</p>
            </div>
        </div>
    </div>
</div>

<!-- Export Success Modal -->
<div class="modal fade" id="exportModal" tabindex="-1" aria-hidden="true">
    <div class="modal-dialog">
        <div class="modal-content">
            <div class="modal-header">
                <h5 class="modal-title">
                    <i class="bi bi-check-circle text-success"></i> Export Complete
                </h5>
                <button type="button" class="btn-close" data-bs-dismiss="modal"></button>
            </div>
            <div class="modal-body">
                <div id="export-results"></div>
            </div>
            <div class="modal-footer">
                <button type="button" class="btn btn-secondary" data-bs-dismiss="modal">Close</button>
            </div>
        </div>
    </div>
</div>

<!-- Trimmed Message Modal -->
<div class="modal fade" id="trimmedMessageModal" tabindex="-1" aria-hidden="true">
    <div class="modal-dialog modal-lg modal-dialog-scrollable">
        <div class="modal-content">
            <div class="modal-header">
                <h5 class="modal-title">
                    <i class="bi bi-file-text"></i> Full message content
                </h5>
                <button type="button" class="btn-close" data-bs-dismiss="modal"></button>
            </div>
            <div class="modal-body">
                <p class="small text-muted mb-3">
                    Only the first <span id="trimmed-message-count">0</span> characters were sent to the agents to avoid token limits.
                </p>
                <pre id="trimmed-message-full" class="border rounded p-3 mb-0" style="white-space: pre-wrap;"></pre>
            </div>
            <div class="modal-footer">
                <button type="button" class="btn btn-secondary" data-bs-dismiss="modal">Close</button>
            </div>
        </div>
    </div>
</div>

<!-- Toast container for notifications -->
<div id="toast-container" class="toast-container"></div>
{% endblock %}

{% block extra_scripts %}
<script>
document.body.setAttribute('data-page', 'chat');

const DEFAULT_CHAT_MESSAGE_CHAR_LIMIT = 24000;
const parsedChatLimit = Number(document.body?.dataset?.maxChatChars ?? NaN);
const CHAT_MESSAGE_CHAR_LIMIT =
    Number.isFinite(parsedChatLimit) && parsedChatLimit > 0
        ? Math.floor(parsedChatLimit)
        : DEFAULT_CHAT_MESSAGE_CHAR_LIMIT;
window.__CHAT_MESSAGE_LIMIT__ = CHAT_MESSAGE_CHAR_LIMIT;

// Simple self-contained chat functionality
class SimpleChat {
    constructor() {
        this.socket = null;
        this.sessionId = null;
        this.isConnected = false;
        this.agents = [];
        this.pendingAttachments = []; // Store uploaded attachments before sending
<<<<<<< HEAD
=======
        this.messageLimit = CHAT_MESSAGE_CHAR_LIMIT;
        window.__CHAT_MESSAGE_LIMIT__ = this.messageLimit;
        this.lastTrimmedMessage = null;
>>>>>>> cea66619
        this.currentFilterText = '';
        this.exportLabels = {
            formal: 'Formal Minutes',
            casual: 'Casual Notes',
            transcript: 'Conversation Transcript',
            actions: 'Action Items',
            summary: 'Executive Summary',
            data: 'Structured Data'
        };

        this.init();
    }

    init() {
        console.log('Initializing SimpleChat...');

        // Get session info
        this.sessionId = sessionStorage.getItem('sessionId');
        const topic = sessionStorage.getItem('topic');

        if (!this.sessionId) {
            console.log('No session ID found, redirecting to setup...');
            window.location.href = '/setup';
            return;
        }

        console.log('Session ID:', this.sessionId);
        console.log('Topic:', topic);

        // Initialize socket
        // Use mocked socket in test mode if available
        if (window.io && typeof window.io === 'function') {
            this.socket = window.io();
        } else {
            this.socket = io();
        }
        this.setupSocketEvents();

        // Setup UI
        this.setupChatInterface();

        // Handle connection - moved inside setupSocketEvents to prevent duplicate registration
        if (topic) {
            this.topicToStart = topic;
        }
    }

    setupSocketEvents() {
        // Remove all existing listeners first to prevent duplicates
        this.socket.off('connect');
        this.socket.off('disconnect');
        this.socket.off('joined');
        this.socket.off('chat_started');
        this.socket.off('user_message');
        this.socket.off('agent_message');
        this.socket.off('system_message');
        this.socket.off('assessing_agents');
        this.socket.off('agent_scores');
        this.socket.off('phase_change');
        this.socket.off('agent_thinking');
        this.socket.off('export_complete');
        // Secretary related events
        this.socket.off('secretary_minutes');
        this.socket.off('secretary_stats');
        this.socket.off('secretary_status');
        this.socket.off('secretary_activity');
        
        // Connect handler - now inside setupSocketEvents
        this.socket.on('connect', () => {
            console.log('Connected to server');
            this.isConnected = true;
            this.hideConnectionModal();
            this.joinSession();

            if (this.topicToStart) {
                setTimeout(() => {
                    this.startChat(this.topicToStart);
                    this.topicToStart = null; // Clear after use
                }, 1000);
            }
        });

        this.socket.on('disconnect', () => {
            console.log('Disconnected from server');
            this.isConnected = false;
            this.showToast('Disconnected from server', 'warning');
        });

        this.socket.on('joined', (data) => {
            console.log('Joined session:', data.session_id);
        });

        this.socket.on('chat_started', (data) => {
            console.log('Chat started:', data);
            this.handleChatStarted(data);
        });

        this.socket.on('user_message', (data) => {
            this.addMessage(data.speaker, data.message, 'user', data.timestamp);
        });

        this.socket.on('agent_message', (data) => {
            this.addMessage(data.speaker, data.message, 'agent', data.timestamp, data.phase);
            this.hideThinkingIndicator(data.speaker);
        });

        this.socket.on('system_message', (data) => {
            this.addMessage('System', data.message, 'system');
        });

        this.socket.on('assessing_agents', () => {
            this.showAssessmentIndicator();
        });

        this.socket.on('agent_scores', (data) => {
            this.updateAgentScores(data.scores);
        });

        this.socket.on('phase_change', (data) => {
            this.updatePhase(data.phase);
        });

        this.socket.on('agent_thinking', (data) => {
            this.showThinkingIndicator(data.agent, data.phase, data.progress);
        });

        this.socket.on('export_complete', (data) => {
            this.handleExportComplete(data);
        });

        this.socket.on('secretary_status', (data) => {
            this.handleSecretaryStatus(data);
        });

        this.socket.on('secretary_activity', (data) => {
            this.handleSecretaryActivity(data);
        });

        // Minutes payload with rendered text from secretary
        this.socket.on('secretary_minutes', (data) => {
            this.updateSecretaryMinutes(data.minutes);
        });

        this.socket.on('secretary_stats', (data) => {
            const payload = (data && (data.stats ?? data)) || {};
            this.updateSecretaryStats(payload);
        });
    }

    setupChatInterface() {
        const chatInput = document.getElementById('chat-input');
        const sendButton = document.getElementById('send-button');
        const attachButton = document.getElementById('attach-button');
        const fileInput = document.getElementById('file-input');
        const filterInput = document.getElementById('message-filter');

        if (chatInput && sendButton) {
            // Handle Enter key
            chatInput.addEventListener('keypress', (e) => {
                if (e.key === 'Enter' && !e.shiftKey) {
                    e.preventDefault();
                    this.sendMessage();
                }
            });

            // Handle send button click
            sendButton.addEventListener('click', () => {
                this.sendMessage();
            });

            // Auto-resize
            chatInput.addEventListener('input', function() {
                this.style.height = 'auto';
                this.style.height = Math.min(this.scrollHeight, 120) + 'px';
            });
        }

        if (filterInput) {
            filterInput.addEventListener('input', (event) => {
                const target = event.target;
<<<<<<< HEAD
                const value = typeof target?.value === 'string' ? target.value : '';
=======
                const value = target && typeof target.value === 'string' ? target.value : '';
>>>>>>> cea66619
                this.currentFilterText = value.trim().toLowerCase();
                this.applyMessageFilter();
            });
        }

        // Setup file attachment functionality
        if (attachButton && fileInput) {
            // Attach button click handler
            attachButton.addEventListener('click', () => {
                fileInput.click();
            });

            // File input change handler
            fileInput.addEventListener('change', (e) => {
                const files = Array.from(e.target.files);

                if (files.length > 3) {
                    this.showToast('Maximum 3 files allowed', 'warning');
                    e.target.value = ''; // Clear selection
                    return;
                }

                // Upload each file
                files.forEach(file => {
                    this.uploadFile(file);
                });

                // Clear input after processing
                e.target.value = '';
            });
        }

        const dismissTrimmedButton = document.getElementById('dismiss-trimmed-banner');
        if (dismissTrimmedButton) {
            dismissTrimmedButton.addEventListener('click', (e) => {
                e.preventDefault();
                this.clearTrimmedWarning();
            });
        }

        const showTrimmedButton = document.getElementById('show-trimmed-full');
        if (showTrimmedButton) {
            showTrimmedButton.addEventListener('click', (e) => {
                e.preventDefault();
                this.openTrimmedModal();
            });
        }

        // Setup secretary commands
        document.querySelectorAll('.secretary-command').forEach(button => {
            button.addEventListener('click', (e) => {
                e.preventDefault();
                const command = e.currentTarget.dataset.command;
                this.closeExportModal();
                this.sendMessage(command);
            });
        });

        this.renderTrimmedBanner();

        // Show connection modal initially
        this.showConnectionModal();
    }

    joinSession() {
        if (this.socket && this.sessionId) {
            console.log('Joining session:', this.sessionId);
            this.socket.emit('join_session', { session_id: this.sessionId });
        }
    }

    focusChatInput() {
        const chatInput = document.getElementById('chat-input');
        if (chatInput) {
            chatInput.focus();
        }
    }

    focusFilterInput() {
        const filterInput = document.getElementById('message-filter');
        if (filterInput) {
            filterInput.focus();
            if (typeof filterInput.select === 'function') {
                filterInput.select();
            }
        }
    }

    applyMessageFilter() {
        const messagesContainer = document.getElementById('chat-messages');
        if (!messagesContainer) {
            return;
        }

        const normalizedFilter = this.currentFilterText;
        const messages = messagesContainer.querySelectorAll('.message');

        messages.forEach((message) => {
            const element = message;
            const text = (element.textContent || '').toLowerCase();
            const shouldShow = !normalizedFilter || text.includes(normalizedFilter);

            if (shouldShow) {
                element.removeAttribute('aria-hidden');
                element.style.removeProperty('display');
            } else {
                element.setAttribute('aria-hidden', 'true');
                element.style.display = 'none';
            }
        });
    }

    startChat(topic) {
        if (this.socket && this.sessionId) {
            console.log('Starting chat with topic:', topic);
            this.socket.emit('start_chat', {
                session_id: this.sessionId,
                topic: topic
            });
        }
    }

    getUploadEndpoint() {
        const win = window || {};
        const runId = typeof win.__PLAYWRIGHT_UPLOAD_RUN__ === 'string'
            ? win.__PLAYWRIGHT_UPLOAD_RUN__.trim()
            : '';

        if (runId) {
            const url = new URL(window.location.origin + '/api/uploads');
            url.searchParams.set('run', runId);
            return `${url.pathname}${url.search}`;
        }

        return '/api/uploads';
    }

    extractFilenameFromDisposition(disposition, fallback) {
        if (!disposition || typeof disposition !== 'string') {
            return fallback;
        }

        const encodedMatch = disposition.match(/filename\*=(?:UTF-8'')?([^;]+)/i);
        if (encodedMatch && encodedMatch[1]) {
            try {
                return decodeURIComponent(encodedMatch[1].trim().replace(/^"|"$/g, ''));
            } catch (error) {
                console.warn('Failed to decode filename* from content-disposition', error);
            }
        }

        const quotedMatch = disposition.match(/filename="?([^";]+)"?/i);
        if (quotedMatch && quotedMatch[1]) {
            return quotedMatch[1].trim();
        }

        const plainMatch = disposition.match(/filename=([^;]+)/i);
        if (plainMatch && plainMatch[1]) {
            return plainMatch[1].trim();
        }

        return fallback;
    }

    async handleAttachmentDownload(downloadUrl, filename, mimeType) {
        if (!downloadUrl) {
            return;
        }

        try {
            const resolvedUrl = new URL(downloadUrl, window.location.origin).toString();
            const response = await fetch(resolvedUrl);

            if (!response.ok) {
                throw new Error(`Download failed: ${response.status}`);
            }

            const blobData = await response.blob();
            const effectiveMime = mimeType || blobData.type || 'application/octet-stream';
            const suggestedName = this.extractFilenameFromDisposition(
                response.headers.get('content-disposition'),
                filename || 'download'
            );

            const blob = effectiveMime === blobData.type
                ? blobData
                : new Blob([blobData], { type: effectiveMime });

            const objectUrl = URL.createObjectURL(blob);
            this.showToast(`Download ready: ${suggestedName}`, 'success');

            const anchor = document.createElement('a');
            anchor.href = objectUrl;
            anchor.download = suggestedName;
            anchor.rel = 'noopener';

            document.body.appendChild(anchor);
            anchor.click();
            requestAnimationFrame(() => {
                anchor.remove();
                URL.revokeObjectURL(objectUrl);
            });
        } catch (downloadError) {
            console.error('Failed to trigger attachment download', downloadError);
            this.showToast('Download failed', 'error');
        }
    }

    async uploadFile(file) {
        const formData = new FormData();
        formData.append('file', file);

        // Add session_id if available
        if (this.sessionId) {
            formData.append('session_id', this.sessionId);
        }

        try {
            const response = await fetch(this.getUploadEndpoint(), {
                method: 'POST',
                body: formData
            });

            if (!response.ok) {
                throw new Error(`Upload failed: ${response.status}`);
            }

            const data = await response.json();

            if (data.ok) {
                const downloadUrl = data.download_url || (data.file && data.file.download_url);
                const attachment = Object.assign(
                    {
                        filename: file.name,
                        mime: file.type || 'application/octet-stream',
                        size_bytes: file.size,
                        kind: 'document',
                    },
                    data.file || {}
                );
                attachment.download_url = downloadUrl || attachment.download_url || null;

                this.pendingAttachments.push(attachment);
                this.renderAttachments();
                this.showToast(`Upload complete: ${attachment.filename}`, 'success');
                if (attachment.download_url) {
                    await this.handleAttachmentDownload(
                        attachment.download_url,
                        attachment.filename,
                        attachment.mime
                    );
                }
                return attachment;
            } else {
                throw new Error(data.error || 'Upload failed');
            }
        } catch (error) {
            console.error('File upload error:', error);
            this.showToast(`Upload failed: ${error.message}`, 'error');
            return null;
        }
    }

    renderAttachments() {
        const container = document.getElementById('attachment-chips');
        const preview = document.getElementById('attachment-preview');

        if (!container || !preview) return;

        if (this.pendingAttachments.length === 0) {
            preview.style.display = 'none';
            return;
        }

        preview.style.display = 'block';

        container.innerHTML = this.pendingAttachments.map((attachment, index) => {
            let previewHtml = '';

            if (attachment.kind === 'image') {
                // Create object URL for image preview
                const blob = new Blob([`data:${attachment.mime};base64,placeholder`], {type: attachment.mime});
                const url = URL.createObjectURL(blob);
                previewHtml = `<img src="${url}" alt="${attachment.filename}" class="attachment-preview-img" style="max-width: 50px; max-height: 50px; border-radius: 4px;">`;
            } else {
                // Document preview
                previewHtml = `<i class="bi bi-file-earmark-text" style="font-size: 1.2em; color: #6c757d;"></i>`;
            }

            return `
                <div class="attachment-chip badge bg-light text-dark d-flex align-items-center gap-1 p-2" data-index="${index}">
                    ${previewHtml}
                    <span class="small">${attachment.filename}</span>
                    <button type="button" class="btn-close btn-close-sm ms-1" style="flex-shrink: 0;" onclick="simpleChat.removeAttachment(${index})"></button>
                </div>
            `;
        }).join('');
    }

    removeAttachment(index) {
        this.pendingAttachments.splice(index, 1);
        this.renderAttachments();

        if (this.pendingAttachments.length === 0) {
            document.getElementById('attachment-preview').style.display = 'none';
        }
    }

    clearAttachments() {
        this.pendingAttachments = [];
        this.renderAttachments();
        document.getElementById('attachment-preview').style.display = 'none';
    }

    applyMessageLimit(messageText) {
        const limit = Number.isFinite(this.messageLimit) && this.messageLimit > 0
            ? Math.floor(this.messageLimit)
            : CHAT_MESSAGE_CHAR_LIMIT;

        const normalized = typeof messageText === 'string' ? messageText : String(messageText ?? '');

        if (!normalized) {
            return { message: '', trimmed: false };
        }

        if (normalized.length <= limit) {
            return { message: normalized, trimmed: false };
        }

        const trimmedMessage = normalized.slice(0, limit);
        return { message: trimmedMessage, trimmed: true };
    }

    showTrimmedWarning(originalMessage, trimmedMessage) {
        this.lastTrimmedMessage = {
            original: originalMessage,
            trimmed: trimmedMessage,
            limit: this.messageLimit
        };

        this.renderTrimmedBanner();
        this.showToast('Message trimmed to stay within token limits.', 'warning');
    }

    clearTrimmedWarning() {
        if (!this.lastTrimmedMessage) {
            this.renderTrimmedBanner();
            return;
        }

        this.lastTrimmedMessage = null;
        this.renderTrimmedBanner();
    }

    renderTrimmedBanner() {
        const banner = document.getElementById('token-limit-banner');
        const trimmedCount = banner ? banner.querySelector('[data-role="trimmed-count"]') : null;
        const originalCount = banner ? banner.querySelector('[data-role="original-count"]') : null;
        const summary = banner ? banner.querySelector('[data-role="trim-summary"]') : null;
        const showButton = document.getElementById('show-trimmed-full');

        if (!banner) {
            return;
        }

        if (this.lastTrimmedMessage) {
            const { original, trimmed } = this.lastTrimmedMessage;
            if (trimmedCount) {
                trimmedCount.textContent = this.formatCount(trimmed.length);
            }
            if (originalCount) {
                originalCount.textContent = this.formatCount(original.length);
            }
            if (summary) {
                summary.setAttribute('aria-live', 'polite');
            }

            banner.hidden = false;
            banner.style.display = 'flex';
            if (showButton) {
                showButton.disabled = false;
            }
        } else {
            banner.hidden = true;
            banner.style.display = 'none';
            if (trimmedCount) {
                trimmedCount.textContent = '0';
            }
            if (originalCount) {
                originalCount.textContent = '0';
            }
            if (summary) {
                summary.removeAttribute('aria-live');
            }
            if (showButton) {
                showButton.disabled = true;
            }
        }
    }

    openTrimmedModal() {
        if (!this.lastTrimmedMessage) {
            return;
        }

        const modalElement = document.getElementById('trimmedMessageModal');
        const messageContainer = document.getElementById('trimmed-message-full');
        const countElement = document.getElementById('trimmed-message-count');

        if (messageContainer) {
            messageContainer.textContent = this.lastTrimmedMessage.original;
        }

        if (countElement) {
            countElement.textContent = this.formatCount(this.lastTrimmedMessage.trimmed.length);
        }

        if (!modalElement) {
            return;
        }

        if (window.bootstrap?.Modal) {
            const instance = window.bootstrap.Modal.getOrCreateInstance(modalElement, { backdrop: 'static' });
            instance.show();
        } else {
            modalElement.classList.add('show');
            modalElement.style.display = 'block';
            modalElement.removeAttribute('aria-hidden');
        }
    }

    formatCount(value) {
        try {
            return new Intl.NumberFormat().format(value);
        } catch (error) {
            return String(value);
        }
    }

    sendMessage(message = null) {
        const chatInput = document.getElementById('chat-input');
        if (!chatInput && message === null) return;

        const rawValue = typeof message === 'string' ? message : (chatInput ? chatInput.value : '');
        const normalizedMessage = typeof message === 'string' ? rawValue : rawValue.trim();

        if (!normalizedMessage && this.pendingAttachments.length === 0) return;

        const { message: limitedMessage, trimmed } = this.applyMessageLimit(normalizedMessage);

        // Prepare message data
        const messageData = {
            session_id: this.sessionId,
            message: limitedMessage || ''
        };

        // Include attachments if any
        if (this.pendingAttachments.length > 0) {
            messageData.attachments = this.pendingAttachments;
        }

        if (trimmed) {
            this.showTrimmedWarning(normalizedMessage, limitedMessage);
        } else {
            this.clearTrimmedWarning();
        }

        // Clear input if it was from the input field
        if (message === null && chatInput) {
            chatInput.value = '';
            chatInput.style.height = 'auto';
        }

        // Send via WebSocket (for real-time chat) or API (for attachments)
        if (this.socket && this.sessionId) {
            if (this.pendingAttachments.length > 0) {
                // For messages with attachments, use the API endpoint
                this.sendMessageWithAttachments(messageData);
            } else {
                // For text-only messages, use WebSocket
                console.log('Sending text message:', limitedMessage);
                this.socket.emit('user_message', messageData);
            }
        }

        // Clear attachments after sending
        this.clearAttachments();
    }

    async sendMessageWithAttachments(messageData) {
        try {
            // First send via API to record with attachments
            const response = await fetch('/api/messages', {
                method: 'POST',
                headers: {
                    'Content-Type': 'application/json'
                },
                body: JSON.stringify(messageData)
            });

            if (!response.ok) {
                throw new Error(`Message send failed: ${response.status}`);
            }

            const data = await response.json();

            if (data.ok) {
                this.showToast(`Message sent with ${data.attachments_count} attachment(s)`, 'success');

                // Also emit via WebSocket for real-time UI update
                this.socket.emit('user_message', {
                    session_id: this.sessionId,
                    message: messageData.message
                });
            } else {
                throw new Error(data.error || 'Message send failed');
            }
        } catch (error) {
            console.error('Message with attachments error:', error);
            this.showToast(`Failed to send message: ${error.message}`, 'error');
        }
    }

    handleChatStarted(data) {
        console.log('Handling chat started:', data);

        this.showToast(`Chat started: ${data.topic}`, 'success');
        this.agents = data.agents || [];

        // Update UI elements
        const topicElement = document.getElementById('current-topic');
        if (topicElement) {
            topicElement.textContent = data.topic;
        }

        const modeElement = document.getElementById('current-mode');
        if (modeElement) {
            modeElement.textContent = data.mode.toUpperCase();
        }

        // Update participants list
        this.updateParticipantsList();
    }

    updateParticipantsList() {
        const agentsList = document.getElementById('agents-list');
        if (agentsList && this.agents.length > 0) {
            console.log('Updating participants list with agents:', this.agents);
            agentsList.innerHTML = this.agents.map(agent => `
                <div class="d-flex justify-content-between align-items-center py-1">
                    <span>${agent.name}</span>
                    <span class="badge bg-primary">Active</span>
                </div>
            `).join('');
        }
    }

    addMessage(speaker, content, type = 'agent', timestamp = null, phase = null) {
        const messagesContainer = document.getElementById('chat-messages');
        if (!messagesContainer) return;

        const messageElement = document.createElement('div');
        messageElement.className = `message ${type}`;

        const timeStr = timestamp ? new Date(timestamp).toLocaleTimeString() : new Date().toLocaleTimeString();

        let headerHtml = '';
        if (type !== 'system') {
            headerHtml = `
                <div class="message-header">
                    <span class="message-speaker">
                        ${speaker}
                        ${phase ? `<span class="badge bg-secondary ms-1">${phase}</span>` : ''}
                    </span>
                    <span class="message-timestamp">${timeStr}</span>
                </div>
            `;
        }

        messageElement.innerHTML = `
            ${headerHtml}
            <div class="message-content">${this.formatMessageContent(content)}</div>
        `;

        messagesContainer.appendChild(messageElement);
        this.applyMessageFilter();
        messagesContainer.scrollTop = messagesContainer.scrollHeight;

        // Show agent scores container when agents respond
        if (type === 'agent') {
            const scoresContainer = document.getElementById('agent-scores-container');
            if (scoresContainer) {
                scoresContainer.style.display = 'block';
            }
        }
    }

    formatMessageContent(content) {
        const escapeHtml = (s) =>
            String(s ?? '').replace(/[&<>"']/g, (c) => ({
                '&': '&amp;',
                '<': '&lt;',
                '>': '&gt;',
                '"': '&quot;',
                "'": '&#39;',
            }[c] || c));

        const escaped = escapeHtml(content);
        return escaped
            .replace(/\n/g, '<br>')
            .replace(/(https?:\/\/[^\s<]+)/g, '<a href="$1" target="_blank" rel="noopener">$1</a>');
    }

    showThinkingIndicator(agentName, phase = null, progress = null) {
        const messagesContainer = document.getElementById('chat-messages');
        if (!messagesContainer) return;

        // Remove existing thinking indicator for this agent
        this.hideThinkingIndicator(agentName);

        const thinkingElement = document.createElement('div');
        thinkingElement.className = 'thinking-indicator';
        thinkingElement.id = `thinking-${agentName}`;

        let progressText = progress ? ` (${progress})` : '';
        let phaseText = phase ? ` - ${phase} thoughts` : '';

        thinkingElement.innerHTML = `
            <i class="bi bi-robot"></i>
            <span>${agentName} is thinking${phaseText}${progressText}</span>
            <div class="thinking-dots">
                <div class="thinking-dot"></div>
                <div class="thinking-dot"></div>
                <div class="thinking-dot"></div>
            </div>
        `;

        messagesContainer.appendChild(thinkingElement);
        messagesContainer.scrollTop = messagesContainer.scrollHeight;
    }

    hideThinkingIndicator(agentName) {
        const thinkingElement = document.getElementById(`thinking-${agentName}`);
        if (thinkingElement) {
            thinkingElement.remove();
        }
    }

    showAssessmentIndicator() {
        const messagesContainer = document.getElementById('chat-messages');
        if (!messagesContainer) return;

        // Remove existing assessment indicator
        const existingIndicator = document.getElementById('assessment-indicator');
        if (existingIndicator) {
            existingIndicator.remove();
        }

        const assessmentElement = document.createElement('div');
        assessmentElement.className = 'progress-indicator';
        assessmentElement.id = 'assessment-indicator';

        assessmentElement.innerHTML = `
            <div class="spinner"></div>
            <span>Assessing agent motivations...</span>
        `;

        messagesContainer.appendChild(assessmentElement);
        messagesContainer.scrollTop = messagesContainer.scrollHeight;
    }

    updateAgentScores(scores) {
        // Remove assessment indicator
        const assessmentIndicator = document.getElementById('assessment-indicator');
        if (assessmentIndicator) {
            assessmentIndicator.remove();
        }

        const scoresContainer = document.getElementById('agent-scores');
        const wrapper = document.getElementById('agent-scores-container');
        if (!scoresContainer || !wrapper) {
            return;
        }

        const normalizedScores = Array.isArray(scores) ? scores : [];

        // Clear previous safely
        scoresContainer.innerHTML = '';

        if (normalizedScores.length === 0) {
            wrapper.hidden = true;
            wrapper.setAttribute('hidden', 'true');
            wrapper.classList.add('hidden-by-default');
            wrapper.style.removeProperty('display');
            return;
        }

        wrapper.hidden = false;
        wrapper.removeAttribute('hidden');
        wrapper.classList.remove('hidden-by-default');
        wrapper.style.removeProperty('display');

        normalizedScores.forEach((score) => {
            const item = document.createElement('div');
            item.className = 'agent-score-item';

            const nameEl = document.createElement('span');
            nameEl.className = 'agent-name';
            nameEl.textContent = String(score?.name ?? '');

            const badges = document.createElement('div');
            badges.className = 'score-badges';

            const m = document.createElement('span');
            m.className = 'score-badge';
            const mVal = typeof score?.motivation_score === 'number' ? score.motivation_score : 0;
            // Normalize/clamp: assume incoming 0..1; clamp then scale to 0..100
            m.textContent = `M: ${Math.round(Math.max(0, Math.min(1, mVal)) * 100)}`;

            const p = document.createElement('span');
            p.className = 'score-badge';
            const pVal = typeof score?.priority_score === 'number' ? score.priority_score : 0;
            p.textContent = `P: ${Math.round(Math.max(0, Math.min(1, pVal)) * 100)}`;

            badges.appendChild(m);
            badges.appendChild(p);
            item.appendChild(nameEl);
            item.appendChild(badges);
            scoresContainer.appendChild(item);
        });
    }

    updatePhase(phase) {
        const phaseIndicator = document.getElementById('phase-indicator');
        if (phaseIndicator) {
            const phaseNames = {
                'initial_responses': 'Initial Responses',
                'response_round': 'Response Round',
                'all_speak': 'All Speak Mode',
                'sequential': 'Sequential Mode',
                'pure_priority': 'Pure Priority Mode'
            };

            phaseIndicator.textContent = phaseNames[phase] || phase;
        }
    }

    deriveExportFormat(filePath) {
        if (!filePath) {
            return 'unknown';
        }

        const fileName = filePath.split('/').pop() || filePath;
        const baseName = fileName.replace(/\.[^.]+$/, '').toLowerCase();
        const knownFormats = {
            'board_minutes_formal': 'formal',
            'meeting_notes_casual': 'casual',
            'conversation_transcript': 'transcript',
            'action_items': 'actions',
            'executive_summary': 'summary',
            'structured_data': 'data'
        };

        return knownFormats[baseName] || baseName;
    }

    resolveExportLabel(format) {
        const normalized = (format || 'unknown').toLowerCase();
        if (this.exportLabels[normalized]) {
            return this.exportLabels[normalized];
        }

        return normalized.charAt(0).toUpperCase() + normalized.slice(1);
    }

    handleExportComplete(data) {
        const entries = [];

        if (Array.isArray(data.files)) {
            const formats = Array.isArray(data.formats) ? data.formats : [];
            data.files.forEach((filePath, index) => {
                const format = formats[index] || this.deriveExportFormat(filePath);
                entries.push({ format, file: filePath });
            });
        } else if (data.file) {
            const format = data.format || this.deriveExportFormat(data.file);
            entries.push({ format, file: data.file });
        }

        const resultsContainer = document.getElementById('export-results');
        if (resultsContainer) {
            if (entries.length === 0) {
                resultsContainer.innerHTML = '<p class="text-muted mb-0">No export files returned.</p>';
            } else {
                resultsContainer.innerHTML = entries.map(({ format, file }) => {
                    const label = this.resolveExportLabel(format);
                    return `
                        <div class="export-result" data-export-format="${format}">
                            <a href="${file}" download class="download-export d-flex align-items-center gap-2">
                                <i class="bi bi-file-earmark-arrow-down"></i>
                                <span>${label}</span>
                            </a>
                        </div>
                    `;
                }).join('');
            }
        }

        if (entries.length > 1) {
            this.showToast(`Export complete: ${entries.length} files generated`, 'success');
        } else if (entries.length === 1) {
            const exportLabel = this.resolveExportLabel(entries[0].format);
            this.showToast(`Export complete: ${exportLabel}`, 'success');
        }

        const modalElement = document.getElementById('exportModal');
        if (modalElement && window.bootstrap?.Modal) {
            const modalInstance = window.bootstrap.Modal.getOrCreateInstance(modalElement, { backdrop: false });
            modalInstance.show();
        }
    }

    closeExportModal() {
        const modalElement = document.getElementById('exportModal');
        if (!modalElement) {
            return;
        }

        if (window.bootstrap?.Modal) {
            const modalInstance = window.bootstrap.Modal.getOrCreateInstance(modalElement);
            modalInstance.hide();
        }

        modalElement.classList.remove('show');
        modalElement.setAttribute('aria-hidden', 'true');
        modalElement.style.display = 'none';

        const backdrop = document.querySelector('.modal-backdrop');
        if (backdrop) {
            backdrop.remove();
        }
    }

    handleSecretaryStatus(data) {
        console.log('Secretary status update:', data);

        const secretaryContent = document.getElementById('secretary-content');
        if (secretaryContent) {
            secretaryContent.innerHTML = `
                <div class="text-center">
                    <div class="badge bg-success mb-2">${data.status.toUpperCase()}</div>
                    <h6 class="text-success">
                        <i class="bi bi-person-check"></i> ${data.agent_name}
                    </h6>
                    <p class="small text-muted mb-2">Mode: ${data.mode}</p>
                    <p class="small">${data.message}</p>
                </div>
            `;
        }

        this.showToast(data.message, 'success');
    }

    handleSecretaryActivity(data) {
        console.log('Secretary activity:', data);

        const secretaryContent = document.getElementById('secretary-content');
        if (secretaryContent) {
            // Show activity indicator
            const activityClass = data.activity === 'generating' ? 'text-warning' :
                                 data.activity === 'completed' ? 'text-success' : 'text-info';

            secretaryContent.innerHTML = `
                <div class="text-center ${activityClass}">
                    <div class="mb-2">
                        ${data.activity === 'generating' ?
                            '<div class="spinner-border spinner-border-sm" role="status"></div>' :
                            '<i class="bi bi-pencil-square"></i>'
                        }
                    </div>
                    <p class="small mb-0">${data.message}</p>
                </div>
            `;

            // Auto-clear completed messages after 3 seconds
            if (data.activity === 'completed') {
                setTimeout(() => {
                    if (secretaryContent.innerHTML.includes(data.message)) {
                        secretaryContent.innerHTML = `
                            <div class="text-center text-success">
                                <i class="bi bi-check-circle"></i>
                                <p class="small mb-0 mt-2">Ready for more activity...</p>
                            </div>
                        `;
                    }
                }, 3000);
            }
        }
    }

    updateSecretaryMinutes(minutes) {
        const minutesEl = document.getElementById('secretary-minutes');
        const contentEl = document.getElementById('secretary-content');
        if (minutesEl) {
            // Prefer plain text to avoid HTML injections; support simple newlines
            minutesEl.textContent = '';
            const pre = document.createElement('pre');
            pre.style.whiteSpace = 'pre-wrap';
            pre.style.margin = '0';
            pre.textContent = minutes || '';
            minutesEl.innerHTML = '';
            minutesEl.appendChild(pre);
            minutesEl.style.display = 'block';
        }
        const statsEl = document.getElementById('secretary-stats');
        if (statsEl) {
            statsEl.style.display = 'none';
        }
        if (contentEl) {
            // Keep a small status panel, but deprioritize it visually when minutes are shown
            // No-op: leave existing content; optionally could clear if needed
        }
    }

    updateSecretaryStats(stats) {
        const statsEl = document.getElementById('secretary-stats');
        if (!statsEl) {
            return;
        }

        // Hide minutes panel to avoid overlapping UIs
        const minutesEl = document.getElementById('secretary-minutes');
        if (minutesEl) {
            minutesEl.style.display = 'none';
        }

        // Accessible live updates
        statsEl.setAttribute('aria-live', 'polite');

        const formatValue = (v) => {
            if (v == null) return '';
            if (typeof v === 'number') return new Intl.NumberFormat().format(v);
            if (Array.isArray(v)) return v.join(', ');
            if (typeof v === 'object') return JSON.stringify(v);
            return String(v);
        };

        const entries = stats && typeof stats === 'object'
            ? Object.entries(stats)
            : [];

        statsEl.innerHTML = '';

        if (entries.length === 0) {
            const emptyState = document.createElement('p');
            emptyState.className = 'small text-muted mb-0';
            emptyState.textContent = 'No statistics available yet.';
            statsEl.appendChild(emptyState);
        } else {
            const list = document.createElement('div');
            list.className = 'd-flex flex-column gap-1';

            entries.forEach(([label, value]) => {
                const row = document.createElement('div');
                row.className = 'd-flex justify-content-between align-items-center';

                const labelSpan = document.createElement('span');
                labelSpan.className = 'text-muted';
                labelSpan.textContent = label;

                const valueSpan = document.createElement('span');
                valueSpan.className = 'fw-semibold';
                valueSpan.textContent = formatValue(value);

                row.appendChild(labelSpan);
                row.appendChild(valueSpan);
                list.appendChild(row);
            });

            statsEl.appendChild(list);
        }

        statsEl.style.display = 'block';
    }

    showConnectionModal() {
        const modal = document.getElementById('connectionModal');
        if (modal) {
            const connectionModal = new bootstrap.Modal(modal);
            connectionModal.show();
        }
    }

    hideConnectionModal() {
        const modal = document.getElementById('connectionModal');
        if (modal) {
            const connectionModal = bootstrap.Modal.getInstance(modal);
            if (connectionModal) {
                connectionModal.hide();
            }
        }
    }

    showToast(message, type = 'info') {
        // Create toast container if it doesn't exist
        let toastContainer = document.getElementById('toast-container');
        if (!toastContainer) {
            toastContainer = document.createElement('div');
            toastContainer.id = 'toast-container';
            toastContainer.className = 'toast-container';
            document.body.appendChild(toastContainer);
        }

        const colorMap = {
            'success': 'success',
            'error': 'danger',
            'warning': 'warning',
            'info': 'primary'
        };
        const bgColor = colorMap[type] || 'primary';

        const toast = document.createElement('div');
        toast.className = `toast align-items-center text-white bg-${bgColor} border-0`;
        toast.setAttribute('role', 'alert');

        toast.innerHTML = `
            <div class="d-flex">
                <div class="toast-body">
                    ${message}
                </div>
                <button type="button" class="btn-close btn-close-white me-2 m-auto"
                        data-bs-dismiss="toast"></button>
            </div>
        `;

        toastContainer.appendChild(toast);

        const bsToast = new bootstrap.Toast(toast);
        toast.classList.add('show', 'showing');
        if (typeof requestAnimationFrame === 'function') {
            requestAnimationFrame(() => toast.classList.remove('showing'));
        } else {
            setTimeout(() => toast.classList.remove('showing'), 0);
        }
        toast.style.removeProperty('display');
        bsToast.show();

        toast.addEventListener('hidden.bs.toast', () => {
            toast.classList.remove('show');
            toast.remove();
        });
    }
}

// Initialize chat when DOM is loaded
document.addEventListener('DOMContentLoaded', () => {
    window.simpleChat = new SimpleChat();
});

const isTextEntryTarget = (target) => {
    if (!target) {
        return false;
    }

    const element = target instanceof HTMLElement ? target : null;
    if (!element) {
        return false;
    }

    const tagName = element.tagName;
    if (tagName === 'INPUT' || tagName === 'TEXTAREA') {
        return true;
    }

    return element.isContentEditable === true;
};

// Keyboard shortcuts
document.addEventListener('keydown', (e) => {
    const simpleChat = window.simpleChat;
    const typingTarget = isTextEntryTarget(e.target);

    // Ctrl/Cmd + Enter to send message
    if ((e.ctrlKey || e.metaKey) && e.key === 'Enter') {
        e.preventDefault();
        if (simpleChat && typeof simpleChat.sendMessage === 'function') {
            simpleChat.sendMessage();
        }
        return;
    }

    if (e.key === 'Escape') {
        simpleChat?.focusChatInput();
        return;
    }

    if (!simpleChat) {
        return;
    }

    if (!e.ctrlKey && !e.metaKey && !e.altKey && e.key.toLowerCase() === 'f' && !typingTarget) {
        e.preventDefault();
        simpleChat.focusFilterInput();
        return;
    }

    const isHelpShortcut = (!e.ctrlKey && !e.metaKey && (e.key === '?' || (e.key === '/' && e.shiftKey))) && !typingTarget;
    if (isHelpShortcut) {
        e.preventDefault();
        simpleChat.sendMessage('/help');
        simpleChat.focusChatInput();
    }
});
</script>
{% endblock %}<|MERGE_RESOLUTION|>--- conflicted
+++ resolved
@@ -351,12 +351,9 @@
         this.isConnected = false;
         this.agents = [];
         this.pendingAttachments = []; // Store uploaded attachments before sending
-<<<<<<< HEAD
-=======
         this.messageLimit = CHAT_MESSAGE_CHAR_LIMIT;
         window.__CHAT_MESSAGE_LIMIT__ = this.messageLimit;
-        this.lastTrimmedMessage = null;
->>>>>>> cea66619
+        this.lastTrimmedMessage = null;       
         this.currentFilterText = '';
         this.exportLabels = {
             formal: 'Formal Minutes',
@@ -537,11 +534,8 @@
         if (filterInput) {
             filterInput.addEventListener('input', (event) => {
                 const target = event.target;
-<<<<<<< HEAD
                 const value = typeof target?.value === 'string' ? target.value : '';
-=======
                 const value = target && typeof target.value === 'string' ? target.value : '';
->>>>>>> cea66619
                 this.currentFilterText = value.trim().toLowerCase();
                 this.applyMessageFilter();
             });
