{% extends "base.html" %}

{% block title %}Chat - SWARMS{% endblock %}

{% block main_class %}container-fluid{% endblock %}

{% block content %}
<div class="row h-100">
    <!-- Main Chat Area -->
    <div class="col-lg-8">
        <div class="card shadow-sm h-100">
            <!-- Chat Header -->
            <div class="card-header bg-primary text-white">
                <div class="d-flex justify-content-between align-items-center">
                    <div>
                        <h5 class="mb-0">
                            <i class="bi bi-chat-dots"></i>
                            <span id="current-topic">Active Conversation</span>
                        </h5>
                        <small class="opacity-75">
                            Mode: <span id="current-mode" class="badge bg-light text-dark">HYBRID</span>
                            <span id="phase-indicator" class="badge bg-secondary ms-1"></span>
                        </small>
                    </div>
                    <div class="d-flex gap-2">
                        <button type="button" class="btn btn-outline-light btn-sm"
                                onclick="window.location.href='{{ url_for('setup') }}'">
                            <i class="bi bi-gear"></i> New Session
                        </button>
                        <div class="dropdown">
                            <button class="btn btn-outline-light btn-sm dropdown-toggle"
                                    type="button" data-bs-toggle="dropdown">
                                <i class="bi bi-three-dots"></i>
                            </button>
                            <ul class="dropdown-menu">
                                <li><a class="dropdown-item secretary-command" href="#" data-command="/minutes">
                                    <i class="bi bi-file-text"></i> Generate Minutes
                                </a></li>
                                <li><a class="dropdown-item secretary-command" href="#" data-command="/stats">
                                    <i class="bi bi-bar-chart"></i> Show Statistics
                                </a></li>
                                <li><hr class="dropdown-divider"></li>
                                <li><a class="dropdown-item secretary-command" href="#" data-command="/export all">
                                    <i class="bi bi-download"></i> Export All
                                </a></li>
                            </ul>
                        </div>
                    </div>
                </div>
            </div>

            <!-- Messages Area -->
            <div class="card-body p-0 position-relative">
                <div id="chat-messages" class="chat-messages">
                    <!-- Welcome message -->
                    <div class="message system">
                        <div class="message-content">
                            <i class="bi bi-robot"></i>
                            Welcome to SWARMS! Your agents will begin responding once you send a message.
                        </div>
                    </div>
                </div>

                <!-- Agent Scores Display -->
                <div id="agent-scores-container" class="agent-scores" style="display: none;">
                    <h6 class="mb-2">
                        <i class="bi bi-speedometer2"></i> Agent Motivation Scores
                    </h6>
                    <div id="agent-scores"></div>
                </div>
            </div>

            <!-- Chat Input -->
            <div class="card-footer bg-light">
                <div class="chat-input-container">
                    <!-- File Attachments Area -->
                    <div id="attachment-preview" class="mb-2" style="display: none;">
                        <div class="d-flex flex-wrap gap-2" id="attachment-chips"></div>
                    </div>

                    <div class="input-group">
                        <div class="input-group-prepend">
                            <button class="btn btn-outline-secondary" type="button" id="attach-button"
                                    title="Attach files" style="border-top-right-radius: 0; border-bottom-right-radius: 0;">
                                <i class="bi bi-paperclip"></i>
                            </button>
                        </div>
                        <textarea id="chat-input" class="form-control chat-input"
                                  placeholder="Type your message... (Enter to send, Shift+Enter for new line)"
                                  rows="2" style="border-top-left-radius: 0; border-bottom-left-radius: 0;"></textarea>
                        <button class="btn btn-primary" type="button" id="send-button">
                            <i class="bi bi-send"></i>
                        </button>
                    </div>

                    <!-- Hidden file input -->
                    <input type="file" id="file-input" multiple accept=".png,.jpg,.jpeg,.gif,.pdf,.docx,.txt"
                           style="display: none;">

                    <!-- Secretary Commands Quick Access -->
                    <div class="mt-2">
                        <small class="text-muted">Secretary commands:</small>
                        <div class="btn-group btn-group-sm ms-2" role="group">
                            <button type="button" class="btn btn-outline-secondary secretary-command"
                                    data-command="/minutes" title="Generate Minutes">
                                <i class="bi bi-file-text"></i>
                            </button>
                            <button type="button" class="btn btn-outline-secondary secretary-command"
                                    data-command="/export minutes" title="Export Minutes">
                                <i class="bi bi-download"></i>
                            </button>
                            <button type="button" class="btn btn-outline-secondary secretary-command"
                                    data-command="/formal" title="Switch to Formal Mode">
                                <i class="bi bi-briefcase"></i>
                            </button>
                            <button type="button" class="btn btn-outline-secondary secretary-command"
                                    data-command="/casual" title="Switch to Casual Mode">
                                <i class="bi bi-chat-heart"></i>
                            </button>
                        </div>
                    </div>
                </div>
            </div>
        </div>
    </div>

    <!-- Sidebar -->
    <div class="col-lg-4">
        <div class="row g-3">
            <!-- Participants Card -->
            <div class="col-12">
                <div class="card shadow-sm">
                    <div class="card-header bg-info text-white">
                        <h6 class="mb-0">
                            <i class="bi bi-people"></i> Participants
                        </h6>
                    </div>
                    <div class="card-body">
                        <div id="agents-list">
                            <div class="text-center text-muted">
                                <div class="spinner-border spinner-border-sm" role="status">
                                    <span class="visually-hidden">Loading...</span>
                                </div>
                                <p class="mt-2 mb-0 small">Setting up agents...</p>
                            </div>
                        </div>
                    </div>
                </div>
            </div>

            <!-- Secretary Panel -->
            <div class="col-12">
                <div class="card shadow-sm">
                    <div class="card-header bg-success text-white d-flex justify-content-between align-items-center">
                        <h6 class="mb-0">
                            <i class="bi bi-file-earmark-text"></i> Secretary
                        </h6>
                        <div class="btn-group btn-group-sm" role="group">
                            <button type="button" class="btn btn-outline-light btn-sm secretary-command"
                                    data-command="/minutes" title="Generate Minutes">
                                <i class="bi bi-file-text"></i>
                            </button>
                            <button type="button" class="btn btn-outline-light btn-sm secretary-command"
                                    data-command="/stats" title="Show Stats">
                                <i class="bi bi-bar-chart"></i>
                            </button>
                        </div>
                    </div>
                    <div class="card-body p-3" style="max-height: 400px; overflow-y: auto;">
                        <div id="secretary-content">
                            <div class="text-center text-muted">
                                <i class="bi bi-hourglass-split"></i>
                                <p class="mt-2 mb-0 small">Waiting for conversation to begin...</p>
                            </div>
                        </div>

                        <!-- Secretary Minutes -->
                        <div id="secretary-minutes" style="display: none;"></div>

                        <!-- Secretary Stats -->
                        <div id="secretary-stats" style="display: none;"></div>
                    </div>
                </div>
            </div>

            <!-- Export Panel -->
            <div class="col-12">
                <div class="card shadow-sm">
                    <div class="card-header bg-warning text-dark">
                        <h6 class="mb-0">
                            <i class="bi bi-download"></i> Export Options
                        </h6>
                    </div>
                    <div class="card-body">
                        <div class="d-grid gap-2">
                            <button type="button" class="btn btn-outline-primary btn-sm secretary-command"
                                    data-command="/export minutes">
                                <i class="bi bi-file-earmark-text"></i> Board Minutes
                            </button>
                            <button type="button" class="btn btn-outline-primary btn-sm secretary-command"
                                    data-command="/export casual">
                                <i class="bi bi-chat-heart"></i> Casual Notes
                            </button>
                            <button type="button" class="btn btn-outline-primary btn-sm secretary-command"
                                    data-command="/export transcript">
                                <i class="bi bi-file-text"></i> Raw Transcript
                            </button>
                            <button type="button" class="btn btn-outline-primary btn-sm secretary-command"
                                    data-command="/export actions">
                                <i class="bi bi-check-square"></i> Action Items
                            </button>
                            <button type="button" class="btn btn-outline-primary btn-sm secretary-command"
                                    data-command="/export summary">
                                <i class="bi bi-file-bar-graph"></i> Executive Summary
                            </button>
                            <hr class="my-2">
                            <button type="button" class="btn btn-primary btn-sm secretary-command"
                                    data-command="/export all">
                                <i class="bi bi-collection"></i> Complete Package
                            </button>
                        </div>

                        <div class="mt-3">
                            <small class="text-muted">
                                <i class="bi bi-info-circle"></i>
                                Exports will be available for download after generation.
                            </small>
                        </div>
                    </div>
                </div>
            </div>
        </div>
    </div>
</div>

<!-- Connection Status Modal -->
<div class="modal fade" id="connectionModal" tabindex="-1" aria-hidden="true">
    <div class="modal-dialog modal-sm">
        <div class="modal-content">
            <div class="modal-body text-center">
                <div class="spinner-border text-primary" role="status">
                    <span class="visually-hidden">Connecting...</span>
                </div>
                <p class="mt-3 mb-0">Connecting to SWARMS server...</p>
            </div>
        </div>
    </div>
</div>

<!-- Export Success Modal -->
<div class="modal fade" id="exportModal" tabindex="-1" aria-hidden="true">
    <div class="modal-dialog">
        <div class="modal-content">
            <div class="modal-header">
                <h5 class="modal-title">
                    <i class="bi bi-check-circle text-success"></i> Export Complete
                </h5>
                <button type="button" class="btn-close" data-bs-dismiss="modal"></button>
            </div>
            <div class="modal-body">
                <div id="export-results"></div>
            </div>
            <div class="modal-footer">
                <button type="button" class="btn btn-secondary" data-bs-dismiss="modal">Close</button>
            </div>
        </div>
    </div>
</div>

<!-- Toast container for notifications -->
<div id="toast-container" class="toast-container"></div>
{% endblock %}

{% block extra_scripts %}
<script>
document.body.setAttribute('data-page', 'chat');

// Simple self-contained chat functionality
class SimpleChat {
    constructor() {
        this.socket = null;
        this.sessionId = null;
        this.isConnected = false;
        this.agents = [];
        this.pendingAttachments = []; // Store uploaded attachments before sending

        this.init();
    }

    init() {
        console.log('Initializing SimpleChat...');

        // Get session info
        this.sessionId = sessionStorage.getItem('sessionId');
        const topic = sessionStorage.getItem('topic');

        if (!this.sessionId) {
            console.log('No session ID found, redirecting to setup...');
            window.location.href = '/setup';
            return;
        }

        console.log('Session ID:', this.sessionId);
        console.log('Topic:', topic);

        // Initialize socket
        this.socket = io();
        this.setupSocketEvents();

        // Setup UI
        this.setupChatInterface();

        // Handle connection - moved inside setupSocketEvents to prevent duplicate registration
        if (topic) {
            this.topicToStart = topic;
        }
    }

    setupSocketEvents() {
        // Remove all existing listeners first to prevent duplicates
        this.socket.off('connect');
        this.socket.off('disconnect');
        this.socket.off('joined');
        this.socket.off('chat_started');
        this.socket.off('user_message');
        this.socket.off('agent_message');
        this.socket.off('system_message');
        this.socket.off('assessing_agents');
        this.socket.off('agent_scores');
        this.socket.off('phase_change');
        this.socket.off('agent_thinking');
        this.socket.off('export_complete');
<<<<<<< HEAD

=======
        this.socket.off('secretary_minutes');
        this.socket.off('secretary_stats');
        this.socket.off('secretary_status');
        this.socket.off('secretary_activity');
        
>>>>>>> b4aae00d
        // Connect handler - now inside setupSocketEvents
        this.socket.on('connect', () => {
            console.log('Connected to server');
            this.isConnected = true;
            this.hideConnectionModal();
            this.joinSession();

            if (this.topicToStart) {
                setTimeout(() => {
                    this.startChat(this.topicToStart);
                    this.topicToStart = null; // Clear after use
                }, 1000);
            }
        });

        this.socket.on('disconnect', () => {
            console.log('Disconnected from server');
            this.isConnected = false;
            this.showToast('Disconnected from server', 'warning');
        });

        this.socket.on('joined', (data) => {
            console.log('Joined session:', data.session_id);
        });

        this.socket.on('chat_started', (data) => {
            console.log('Chat started:', data);
            this.handleChatStarted(data);
        });

        this.socket.on('user_message', (data) => {
            this.addMessage(data.speaker, data.message, 'user', data.timestamp);
        });

        this.socket.on('agent_message', (data) => {
            this.addMessage(data.speaker, data.message, 'agent', data.timestamp, data.phase);
            this.hideThinkingIndicator(data.speaker);
        });

        this.socket.on('system_message', (data) => {
            this.addMessage('System', data.message, 'system');
        });

        this.socket.on('assessing_agents', () => {
            this.showAssessmentIndicator();
        });

        this.socket.on('agent_scores', (data) => {
            this.updateAgentScores(data.scores);
        });

        this.socket.on('phase_change', (data) => {
            this.updatePhase(data.phase);
        });

        this.socket.on('agent_thinking', (data) => {
            this.showThinkingIndicator(data.agent, data.phase, data.progress);
        });

        this.socket.on('export_complete', (data) => {
            this.handleExportComplete(data);
        });

        this.socket.on('secretary_status', (data) => {
            this.handleSecretaryStatus(data);
        });

        this.socket.on('secretary_activity', (data) => {
            this.handleSecretaryActivity(data);
        });

        // Minutes payload with rendered text from secretary
        this.socket.on('secretary_minutes', (data) => {
            this.updateSecretaryMinutes(data.minutes);
        });

        this.socket.on('secretary_stats', (data) => {
            const payload = (data && (data.stats ?? data)) || {};
            this.updateSecretaryStats(payload);
        });
    }

    setupChatInterface() {
        const chatInput = document.getElementById('chat-input');
        const sendButton = document.getElementById('send-button');
        const attachButton = document.getElementById('attach-button');
        const fileInput = document.getElementById('file-input');

        if (chatInput && sendButton) {
            // Handle Enter key
            chatInput.addEventListener('keypress', (e) => {
                if (e.key === 'Enter' && !e.shiftKey) {
                    e.preventDefault();
                    this.sendMessage();
                }
            });

            // Handle send button click
            sendButton.addEventListener('click', () => {
                this.sendMessage();
            });

            // Auto-resize
            chatInput.addEventListener('input', function() {
                this.style.height = 'auto';
                this.style.height = Math.min(this.scrollHeight, 120) + 'px';
            });
        }

        // Setup file attachment functionality
        if (attachButton && fileInput) {
            // Attach button click handler
            attachButton.addEventListener('click', () => {
                fileInput.click();
            });

            // File input change handler
            fileInput.addEventListener('change', (e) => {
                const files = Array.from(e.target.files);

                if (files.length > 3) {
                    this.showToast('Maximum 3 files allowed', 'warning');
                    e.target.value = ''; // Clear selection
                    return;
                }

                // Upload each file
                files.forEach(file => {
                    this.uploadFile(file);
                });

                // Clear input after processing
                e.target.value = '';
            });
        }

        // Setup secretary commands
        document.querySelectorAll('.secretary-command').forEach(button => {
            button.addEventListener('click', (e) => {
                e.preventDefault();
                const command = e.currentTarget.dataset.command;
                this.sendMessage(command);
            });
        });

        // Show connection modal initially
        this.showConnectionModal();
    }

    joinSession() {
        if (this.socket && this.sessionId) {
            console.log('Joining session:', this.sessionId);
            this.socket.emit('join_session', { session_id: this.sessionId });
        }
    }

    startChat(topic) {
        if (this.socket && this.sessionId) {
            console.log('Starting chat with topic:', topic);
            this.socket.emit('start_chat', {
                session_id: this.sessionId,
                topic: topic
            });
        }
    }

    async uploadFile(file) {
        const formData = new FormData();
        formData.append('file', file);

        // Add session_id if available
        if (this.sessionId) {
            formData.append('session_id', this.sessionId);
        }

        try {
            const response = await fetch('/api/uploads', {
                method: 'POST',
                body: formData
            });

            if (!response.ok) {
                throw new Error(`Upload failed: ${response.status}`);
            }

            const data = await response.json();

            if (data.ok) {
                this.pendingAttachments.push(data.file);
                this.renderAttachments();
                this.showToast(`File uploaded: ${data.file.filename}`, 'success');
                return data.file;
            } else {
                throw new Error(data.error || 'Upload failed');
            }
        } catch (error) {
            console.error('File upload error:', error);
            this.showToast(`Upload failed: ${error.message}`, 'error');
            return null;
        }
    }

    renderAttachments() {
        const container = document.getElementById('attachment-chips');
        const preview = document.getElementById('attachment-preview');

        if (!container || !preview) return;

        if (this.pendingAttachments.length === 0) {
            preview.style.display = 'none';
            return;
        }

        preview.style.display = 'block';

        container.innerHTML = this.pendingAttachments.map((attachment, index) => {
            let previewHtml = '';

            if (attachment.kind === 'image') {
                // Create object URL for image preview
                const blob = new Blob([`data:${attachment.mime};base64,placeholder`], {type: attachment.mime});
                const url = URL.createObjectURL(blob);
                previewHtml = `<img src="${url}" alt="${attachment.filename}" class="attachment-preview-img" style="max-width: 50px; max-height: 50px; border-radius: 4px;">`;
            } else {
                // Document preview
                previewHtml = `<i class="bi bi-file-earmark-text" style="font-size: 1.2em; color: #6c757d;"></i>`;
            }

            return `
                <div class="attachment-chip badge bg-light text-dark d-flex align-items-center gap-1 p-2" data-index="${index}">
                    ${previewHtml}
                    <span class="small">${attachment.filename}</span>
                    <button type="button" class="btn-close btn-close-sm ms-1" style="flex-shrink: 0;" onclick="simpleChat.removeAttachment(${index})"></button>
                </div>
            `;
        }).join('');
    }

    removeAttachment(index) {
        this.pendingAttachments.splice(index, 1);
        this.renderAttachments();

        if (this.pendingAttachments.length === 0) {
            document.getElementById('attachment-preview').style.display = 'none';
        }
    }

    clearAttachments() {
        this.pendingAttachments = [];
        this.renderAttachments();
        document.getElementById('attachment-preview').style.display = 'none';
    }

    sendMessage(message = null) {
        const chatInput = document.getElementById('chat-input');
        if (!chatInput && !message) return;

        const messageText = message || chatInput.value.trim();
        if (!messageText && this.pendingAttachments.length === 0) return;

        // Prepare message data
        const messageData = {
            session_id: this.sessionId,
            message: messageText || ""
        };

        // Include attachments if any
        if (this.pendingAttachments.length > 0) {
            messageData.attachments = this.pendingAttachments;
        }

        // Clear input if it was from the input field
        if (!message && chatInput) {
            chatInput.value = '';
            chatInput.style.height = 'auto';
        }

        // Send via WebSocket (for real-time chat) or API (for attachments)
        if (this.socket && this.sessionId) {
            if (this.pendingAttachments.length > 0) {
                // For messages with attachments, use the API endpoint
                this.sendMessageWithAttachments(messageData);
            } else {
                // For text-only messages, use WebSocket
                console.log('Sending text message:', messageText);
                this.socket.emit('user_message', messageData);
            }
        }

        // Clear attachments after sending
        this.clearAttachments();
    }

    async sendMessageWithAttachments(messageData) {
        try {
            // First send via API to record with attachments
            const response = await fetch('/api/messages', {
                method: 'POST',
                headers: {
                    'Content-Type': 'application/json'
                },
                body: JSON.stringify(messageData)
            });

            if (!response.ok) {
                throw new Error(`Message send failed: ${response.status}`);
            }

            const data = await response.json();

            if (data.ok) {
                this.showToast(`Message sent with ${data.attachments_count} attachment(s)`, 'success');

                // Also emit via WebSocket for real-time UI update
                this.socket.emit('user_message', {
                    session_id: this.sessionId,
                    message: messageData.message
                });
            } else {
                throw new Error(data.error || 'Message send failed');
            }
        } catch (error) {
            console.error('Message with attachments error:', error);
            this.showToast(`Failed to send message: ${error.message}`, 'error');
        }
    }

    handleChatStarted(data) {
        console.log('Handling chat started:', data);

        this.showToast(`Chat started: ${data.topic}`, 'success');
        this.agents = data.agents || [];

        // Update UI elements
        const topicElement = document.getElementById('current-topic');
        if (topicElement) {
            topicElement.textContent = data.topic;
        }

        const modeElement = document.getElementById('current-mode');
        if (modeElement) {
            modeElement.textContent = data.mode.toUpperCase();
        }

        // Update participants list
        this.updateParticipantsList();
    }

    updateParticipantsList() {
        const agentsList = document.getElementById('agents-list');
        if (agentsList && this.agents.length > 0) {
            console.log('Updating participants list with agents:', this.agents);
            agentsList.innerHTML = this.agents.map(agent => `
                <div class="d-flex justify-content-between align-items-center py-1">
                    <span>${agent.name}</span>
                    <span class="badge bg-primary">Active</span>
                </div>
            `).join('');
        }
    }

    addMessage(speaker, content, type = 'agent', timestamp = null, phase = null) {
        const messagesContainer = document.getElementById('chat-messages');
        if (!messagesContainer) return;

        const messageElement = document.createElement('div');
        messageElement.className = `message ${type}`;

        const timeStr = timestamp ? new Date(timestamp).toLocaleTimeString() : new Date().toLocaleTimeString();

        let headerHtml = '';
        if (type !== 'system') {
            headerHtml = `
                <div class="message-header">
                    <span class="message-speaker">
                        ${speaker}
                        ${phase ? `<span class="badge bg-secondary ms-1">${phase}</span>` : ''}
                    </span>
                    <span class="message-timestamp">${timeStr}</span>
                </div>
            `;
        }

        messageElement.innerHTML = `
            ${headerHtml}
            <div class="message-content">${this.formatMessageContent(content)}</div>
        `;

        messagesContainer.appendChild(messageElement);
        messagesContainer.scrollTop = messagesContainer.scrollHeight;

        // Show agent scores container when agents respond
        if (type === 'agent') {
            const scoresContainer = document.getElementById('agent-scores-container');
            if (scoresContainer) {
                scoresContainer.style.display = 'block';
            }
        }
    }

    formatMessageContent(content) {
        const escapeHtml = (s) =>
            String(s ?? '').replace(/[&<>"']/g, (c) => ({
                '&': '&amp;',
                '<': '&lt;',
                '>': '&gt;',
                '"': '&quot;',
                "'": '&#39;',
            }[c] || c));

        const escaped = escapeHtml(content);
        return escaped
            .replace(/\n/g, '<br>')
            .replace(/(https?:\/\/[^\s<]+)/g, '<a href="$1" target="_blank" rel="noopener">$1</a>');
    }

    showThinkingIndicator(agentName, phase = null, progress = null) {
        const messagesContainer = document.getElementById('chat-messages');
        if (!messagesContainer) return;

        // Remove existing thinking indicator for this agent
        this.hideThinkingIndicator(agentName);

        const thinkingElement = document.createElement('div');
        thinkingElement.className = 'thinking-indicator';
        thinkingElement.id = `thinking-${agentName}`;

        let progressText = progress ? ` (${progress})` : '';
        let phaseText = phase ? ` - ${phase} thoughts` : '';

        thinkingElement.innerHTML = `
            <i class="bi bi-robot"></i>
            <span>${agentName} is thinking${phaseText}${progressText}</span>
            <div class="thinking-dots">
                <div class="thinking-dot"></div>
                <div class="thinking-dot"></div>
                <div class="thinking-dot"></div>
            </div>
        `;

        messagesContainer.appendChild(thinkingElement);
        messagesContainer.scrollTop = messagesContainer.scrollHeight;
    }

    hideThinkingIndicator(agentName) {
        const thinkingElement = document.getElementById(`thinking-${agentName}`);
        if (thinkingElement) {
            thinkingElement.remove();
        }
    }

    showAssessmentIndicator() {
        const messagesContainer = document.getElementById('chat-messages');
        if (!messagesContainer) return;

        // Remove existing assessment indicator
        const existingIndicator = document.getElementById('assessment-indicator');
        if (existingIndicator) {
            existingIndicator.remove();
        }

        const assessmentElement = document.createElement('div');
        assessmentElement.className = 'progress-indicator';
        assessmentElement.id = 'assessment-indicator';

        assessmentElement.innerHTML = `
            <div class="spinner"></div>
            <span>Assessing agent motivations...</span>
        `;

        messagesContainer.appendChild(assessmentElement);
        messagesContainer.scrollTop = messagesContainer.scrollHeight;
    }

    updateAgentScores(scores) {
        // Remove assessment indicator
        const assessmentIndicator = document.getElementById('assessment-indicator');
        if (assessmentIndicator) {
            assessmentIndicator.remove();
        }

        // Update scores in sidebar
        const scoresContainer = document.getElementById('agent-scores');
        if (scoresContainer) {
            scoresContainer.innerHTML = scores.map(score => `
                <div class="agent-score-item">
                    <span class="agent-name">${score.name}</span>
                    <div class="score-badges">
                        <span class="score-badge">M: ${score.motivation_score}</span>
                        <span class="score-badge">P: ${score.priority_score}</span>
                    </div>
                </div>
            `).join('');
        }
    }

    updatePhase(phase) {
        const phaseIndicator = document.getElementById('phase-indicator');
        if (phaseIndicator) {
            const phaseNames = {
                'initial_responses': 'Initial Responses',
                'response_round': 'Response Round',
                'all_speak': 'All Speak Mode',
                'sequential': 'Sequential Mode',
                'pure_priority': 'Pure Priority Mode'
            };

            phaseIndicator.textContent = phaseNames[phase] || phase;
        }
    }

    handleExportComplete(data) {
        if (data.files) {
            this.showToast(`Export complete: ${data.count} files generated`, 'success');
        } else if (data.file) {
            this.showToast(`Export complete: ${data.format}`, 'success');
        }
    }

    handleSecretaryStatus(data) {
        console.log('Secretary status update:', data);

        const secretaryContent = document.getElementById('secretary-content');
        if (secretaryContent) {
            secretaryContent.innerHTML = `
                <div class="text-center">
                    <div class="badge bg-success mb-2">${data.status.toUpperCase()}</div>
                    <h6 class="text-success">
                        <i class="bi bi-person-check"></i> ${data.agent_name}
                    </h6>
                    <p class="small text-muted mb-2">Mode: ${data.mode}</p>
                    <p class="small">${data.message}</p>
                </div>
            `;
        }

        this.showToast(data.message, 'success');
    }

    handleSecretaryActivity(data) {
        console.log('Secretary activity:', data);

        const secretaryContent = document.getElementById('secretary-content');
        if (secretaryContent) {
            // Show activity indicator
            const activityClass = data.activity === 'generating' ? 'text-warning' :
                                 data.activity === 'completed' ? 'text-success' : 'text-info';

            secretaryContent.innerHTML = `
                <div class="text-center ${activityClass}">
                    <div class="mb-2">
                        ${data.activity === 'generating' ?
                            '<div class="spinner-border spinner-border-sm" role="status"></div>' :
                            '<i class="bi bi-pencil-square"></i>'
                        }
                    </div>
                    <p class="small mb-0">${data.message}</p>
                </div>
            `;

            // Auto-clear completed messages after 3 seconds
            if (data.activity === 'completed') {
                setTimeout(() => {
                    if (secretaryContent.innerHTML.includes(data.message)) {
                        secretaryContent.innerHTML = `
                            <div class="text-center text-success">
                                <i class="bi bi-check-circle"></i>
                                <p class="small mb-0 mt-2">Ready for more activity...</p>
                            </div>
                        `;
                    }
                }, 3000);
            }
        }
    }

    updateSecretaryMinutes(minutes) {
        const minutesEl = document.getElementById('secretary-minutes');
        const contentEl = document.getElementById('secretary-content');
        if (minutesEl) {
            // Prefer plain text to avoid HTML injections; support simple newlines
            minutesEl.textContent = '';
            const pre = document.createElement('pre');
            pre.style.whiteSpace = 'pre-wrap';
            pre.style.margin = '0';
            pre.textContent = minutes || '';
            minutesEl.innerHTML = '';
            minutesEl.appendChild(pre);
            minutesEl.style.display = 'block';
        }
        const statsEl = document.getElementById('secretary-stats');
        if (statsEl) {
            statsEl.style.display = 'none';
        }
        if (contentEl) {
            // Keep a small status panel, but deprioritize it visually when minutes are shown
            // No-op: leave existing content; optionally could clear if needed
        }
    }

<<<<<<< HEAD
=======
    updateSecretaryStats(stats) {
        const statsEl = document.getElementById('secretary-stats');
        if (!statsEl) {
            return;
        }

        // Hide minutes panel to avoid overlapping UIs
        const minutesEl = document.getElementById('secretary-minutes');
        if (minutesEl) {
            minutesEl.style.display = 'none';
        }

        // Accessible live updates
        statsEl.setAttribute('aria-live', 'polite');

        const formatValue = (v) => {
            if (v == null) return '';
            if (typeof v === 'number') return new Intl.NumberFormat().format(v);
            if (Array.isArray(v)) return v.join(', ');
            if (typeof v === 'object') return JSON.stringify(v);
            return String(v);
        };

        const entries = stats && typeof stats === 'object'
            ? Object.entries(stats)
            : [];

        statsEl.innerHTML = '';

        if (entries.length === 0) {
            const emptyState = document.createElement('p');
            emptyState.className = 'small text-muted mb-0';
            emptyState.textContent = 'No statistics available yet.';
            statsEl.appendChild(emptyState);
        } else {
            const list = document.createElement('div');
            list.className = 'd-flex flex-column gap-1';

            entries.forEach(([label, value]) => {
                const row = document.createElement('div');
                row.className = 'd-flex justify-content-between align-items-center';

                const labelSpan = document.createElement('span');
                labelSpan.className = 'text-muted';
                labelSpan.textContent = label;

                const valueSpan = document.createElement('span');
                valueSpan.className = 'fw-semibold';
                valueSpan.textContent = formatValue(value);

                row.appendChild(labelSpan);
                row.appendChild(valueSpan);
                list.appendChild(row);
            });

            statsEl.appendChild(list);
        }

        statsEl.style.display = 'block';
    }
    
>>>>>>> b4aae00d
    showConnectionModal() {
        const modal = document.getElementById('connectionModal');
        if (modal) {
            const connectionModal = new bootstrap.Modal(modal);
            connectionModal.show();
        }
    }

    hideConnectionModal() {
        const modal = document.getElementById('connectionModal');
        if (modal) {
            const connectionModal = bootstrap.Modal.getInstance(modal);
            if (connectionModal) {
                connectionModal.hide();
            }
        }
    }

    showToast(message, type = 'info') {
        console.log('Toast:', message, type);

        // Create toast container if it doesn't exist
        let toastContainer = document.getElementById('toast-container');
        if (!toastContainer) {
            toastContainer = document.createElement('div');
            toastContainer.id = 'toast-container';
            toastContainer.className = 'toast-container';
            toastContainer.style.position = 'fixed';
            toastContainer.style.top = '80px';
            toastContainer.style.right = '1rem';
            toastContainer.style.zIndex = '1050';
            document.body.appendChild(toastContainer);
        }

        const colorMap = {
            'success': 'success',
            'error': 'danger',
            'warning': 'warning',
            'info': 'primary'
        };
        const bgColor = colorMap[type] || 'primary';

        // Create toast
        const toast = document.createElement('div');
        toast.className = `toast align-items-center text-white bg-${bgColor} border-0`;
        toast.setAttribute('role', 'alert');

        toast.innerHTML = `
            <div class="d-flex">
                <div class="toast-body">
                    ${message}
                </div>
                <button type="button" class="btn-close btn-close-white me-2 m-auto"
                        data-bs-dismiss="toast"></button>
            </div>
        `;

        toastContainer.appendChild(toast);

        // Initialize and show toast
        const bsToast = new bootstrap.Toast(toast);
        bsToast.show();

        // Remove toast element after it's hidden
        toast.addEventListener('hidden.bs.toast', () => {
            toast.remove();
        });
    }
}

// Initialize chat when DOM is loaded
document.addEventListener('DOMContentLoaded', () => {
    window.simpleChat = new SimpleChat();
});

// Keyboard shortcuts
document.addEventListener('keydown', (e) => {
    // Ctrl/Cmd + Enter to send message
    if ((e.ctrlKey || e.metaKey) && e.key === 'Enter') {
        const sendButton = document.getElementById('send-button');
        if (sendButton) {
            sendButton.click();
        }
    }

    // Escape to focus input
    if (e.key === 'Escape') {
        const chatInput = document.getElementById('chat-input');
        if (chatInput) {
            chatInput.focus();
        }
    }
});
</script>
{% endblock %}<|MERGE_RESOLUTION|>--- conflicted
+++ resolved
@@ -330,15 +330,12 @@
         this.socket.off('phase_change');
         this.socket.off('agent_thinking');
         this.socket.off('export_complete');
-<<<<<<< HEAD
-
-=======
+        // Secretary related events
         this.socket.off('secretary_minutes');
         this.socket.off('secretary_stats');
         this.socket.off('secretary_status');
         this.socket.off('secretary_activity');
         
->>>>>>> b4aae00d
         // Connect handler - now inside setupSocketEvents
         this.socket.on('connect', () => {
             console.log('Connected to server');
@@ -939,8 +936,6 @@
         }
     }
 
-<<<<<<< HEAD
-=======
     updateSecretaryStats(stats) {
         const statsEl = document.getElementById('secretary-stats');
         if (!statsEl) {
@@ -1001,8 +996,7 @@
 
         statsEl.style.display = 'block';
     }
-    
->>>>>>> b4aae00d
+
     showConnectionModal() {
         const modal = document.getElementById('connectionModal');
         if (modal) {
