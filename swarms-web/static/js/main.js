--- conflicted
+++ resolved
@@ -730,27 +730,18 @@
 
             toastContainer.appendChild(toast);
 
-<<<<<<< HEAD
+            // Initialize and show toast with Bootstrap animation support
             const bsToast = new bootstrap.Toast(toast);
+            toast.classList.add('show', 'showing');
+            requestAnimationFrame(() => toast.classList.remove('showing'));
+            toast.style.removeProperty('display');
             bsToast.show();
 
-            // Clean up after hide
+            // Remove toast element after it's hidden to avoid DOM buildup
             toast.addEventListener('hidden.bs.toast', () => {
+                toast.classList.remove('show');
                 toast.remove();
             });
-=======
-        // Initialize and show toast
-        const bsToast = new bootstrap.Toast(toast);
-        toast.classList.add('show', 'showing');
-        requestAnimationFrame(() => toast.classList.remove('showing'));
-        toast.style.removeProperty('display');
-        bsToast.show();
-
-        // Remove toast element after it's hidden
-        toast.addEventListener('hidden.bs.toast', () => {
-            toast.classList.remove('show');
-            toast.remove();
->>>>>>> 99f84bfa
         });
     }
 
