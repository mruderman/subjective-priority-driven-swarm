--- conflicted
+++ resolved
@@ -1,6 +1,8 @@
 # swarms-web/app.py
 
 import json
+import logging
+import mimetypes
 import os
 import random
 import string
@@ -9,6 +11,7 @@
 import uuid
 from datetime import datetime
 from io import BytesIO
+from pathlib import Path
 
 from flask import (
     Flask,
@@ -27,18 +30,9 @@
 # Add parent directory to path to import existing SPDS modules
 sys.path.append(os.path.join(os.path.dirname(__file__), ".."))
 
-import logging
-import mimetypes
-from pathlib import Path
-
 from letta_client import Letta
-
-<<<<<<< HEAD
 from letta_flask import LettaFlask, LettaFlaskConfig
-=======
 from playwright_fixtures import get_mock_agents
-
->>>>>>> 0f5615f9
 from spds import config
 from spds.export_manager import (
     ExportManager,
