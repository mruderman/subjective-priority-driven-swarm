# spds/swarm_manager.py

import time
import uuid

from letta_client import Letta
from letta_client.errors import NotFoundError

from . import config
from .config import logger
from .export_manager import ExportManager
from .letta_api import letta_call
from .memory_awareness import create_memory_awareness_for_agent
from .secretary_agent import SecretaryAgent
from .session_tracking import track_action, track_message, track_system_event
from .spds_agent import SPDSAgent


class SwarmManager:
    def __init__(
        self,
        client: Letta,
        agent_profiles: list = None,
        agent_ids: list = None,
        agent_names: list = None,
        conversation_mode: str = "hybrid",
        enable_secretary: bool = False,
        secretary_mode: str = "adaptive",
        meeting_type: str = "discussion",
    ):
        """
        Initialize the SwarmManager, load or create agents, and configure meeting and secretary settings.

        This constructor prepares internal state and populates self.agents using one of three input paths:
        - agent_ids: load existing agents by their IDs
        - agent_names: load existing agents by name (first match per name)
        - agent_profiles: create temporary agents from supplied profile dicts

        It also initializes conversation state, an ExportManager, and—if enabled—creates a SecretaryAgent. The chosen conversation_mode is validated.

        Parameters described when helpful:
            agent_profiles (list, optional): Profiles used to create temporary agents when agent_ids and agent_names are not provided.
            agent_ids (list, optional): List of existing agent IDs to load from the Letta backend.
            agent_names (list, optional): List of agent names to look up and load (uses the first match per name).
            conversation_mode (str, optional): Turn-taking mode. Valid values: "hybrid", "all_speak", "sequential", "pure_priority".
            enable_secretary (bool, optional): If True, attempts to create a SecretaryAgent to observe and assist the meeting.
            secretary_mode (str, optional): Mode passed to the SecretaryAgent when enable_secretary is True.
            meeting_type (str, optional): Descriptive meeting type stored in meeting metadata (e.g., "discussion").

        Raises:
            ValueError: If no agents are loaded/created or if conversation_mode is not one of the valid modes.
        """
        self.client = client
        self.agents = []
        self.enable_secretary = enable_secretary
        self.secretary = None
        self.export_manager = ExportManager()
        # Track whether the Letta client supports the optional otid parameter; lazily detected.
        self._agent_messages_supports_otid = None

        logger.info(f"Initializing SwarmManager in {conversation_mode} mode.")

        if agent_ids:
            self._load_agents_by_id(agent_ids)
        elif agent_names:
            self._load_agents_by_name(agent_names)
        elif agent_profiles:
            if config.get_allow_ephemeral_agents():
                self._create_agents_from_profiles(agent_profiles)
            else:
                logger.error(
                    "Ephemeral agent creation is disabled (SPDS_ALLOW_EPHEMERAL_AGENTS=false). "
                    "Provide existing agent IDs or names instead of profiles."
                )

        if not self.agents:
            logger.error("Swarm manager initialized with no agents.")
            raise ValueError(
                "Swarm manager initialized with no agents. Please provide profiles, IDs, or names."
            )

        logger.info(f"Swarm initialized with {len(self.agents)} agents.")

        self.conversation_history = ""
        self.last_speaker = None  # For fairness tracking
        self.conversation_mode = conversation_mode
        self.meeting_type = meeting_type

        # Initialize secretary if enabled
        if enable_secretary:
            try:
                self.secretary = SecretaryAgent(client, mode=secretary_mode)
                logger.info(f"Secretary enabled in {secretary_mode} mode")
            except Exception as e:
                logger.error(f"Failed to create secretary agent: {e}")
                self.enable_secretary = False

        # Validate conversation mode
        valid_modes = ["hybrid", "all_speak", "sequential", "pure_priority"]
        if conversation_mode not in valid_modes:
            logger.error(f"Invalid conversation mode: {conversation_mode}")
            raise ValueError(
                f"Invalid conversation mode: {conversation_mode}. Valid modes: {valid_modes}"
            )

    def _emit(self, message: str, *, level: str = "info") -> None:
        """Print a user-facing message and log it at the requested level."""
        # Add historical prefixes for stdout to satisfy test assertions
        display_message = message
        if level == "warning" and not message.startswith("WARNING:"):
            display_message = f"WARNING: {message}"
        elif level == "error" and message.startswith("[Debug:"):
            # Keep debug messages as-is since they already have the expected format
            display_message = message

        print(display_message)
        # Log the original message without prefixes for structured logging
        log_fn = getattr(logger, level, logger.info)
        log_fn(message)

    def _call_agent_message_create(
        self,
        operation_name: str,
        *,
        agent_id: str,
        messages: list,
    ):
        """Invoke the Letta agent messages.create endpoint with optional otid support."""

        # Ensure attribute exists even for tests constructing via object.__new__
        if not hasattr(self, "_agent_messages_supports_otid"):
            self._agent_messages_supports_otid = None

        include_otid = self._agent_messages_supports_otid is not False
        call_kwargs = {
            "agent_id": agent_id,
            "messages": messages,
        }

        if include_otid:
            call_kwargs["otid"] = str(uuid.uuid4())

        try:
            result = letta_call(
                operation_name,
                self.client.agents.messages.create,
                **call_kwargs,
            )
            if self._agent_messages_supports_otid is None and include_otid:
                self._agent_messages_supports_otid = True
            return result
        except TypeError as exc:
            exc_message = str(exc).lower()
            if include_otid and "otid" in exc_message:
                # Retry without otid and remember the capability for subsequent calls.
                self._agent_messages_supports_otid = False
                call_kwargs.pop("otid", None)
                return letta_call(
                    operation_name,
                    self.client.agents.messages.create,
                    **call_kwargs,
                )
            raise

    def _load_agents_by_id(self, agent_ids: list):
        """Loads existing agents from the Letta server by their IDs."""
        self._emit("Loading swarm from existing agent IDs...")
        for agent_id in agent_ids:
            try:
                self._emit(f"Retrieving agent: {agent_id}")
                agent_state = letta_call(
                    "agents.retrieve", self.client.agents.retrieve, agent_id=agent_id
                )
                self.agents.append(SPDSAgent(agent_state, self.client))
            except NotFoundError:
                self._emit(
                    f"Agent with ID '{agent_id}' not found. Skipping.",
                    level="warning",
                )

    def _load_agents_by_name(self, agent_names: list):
        """
        Load existing agents from the Letta server by name and append them (wrapped as SPDSAgent) to self.agents.

        This searches each name with client.agents.list(name=<name>, limit=1) and uses the first match if present; missing names are skipped and a warning is logged. Mutates self.agents by appending SPDSAgent instances for found agents.

        Parameters:
            agent_names (list[str]): Iterable of agent display names to look up; each name is matched with a single result (the first match).
        """
        self._emit("Loading swarm from existing agent names...")
        for name in agent_names:
            self._emit(f"Retrieving agent by name: {name}")
            # The list method with a name filter returns a list. We'll take the first one.
            found_agents = letta_call(
                "agents.list", self.client.agents.list, name=name, limit=1
            )
            if not found_agents:
                self._emit(
                    f"Agent with name '{name}' not found. Skipping.",
                    level="warning",
                )
                continue
            self.agents.append(SPDSAgent(found_agents[0], self.client))

    def _create_agents_from_profiles(self, agent_profiles: list):
        """
        Create temporary SPDSAgent instances from profile dictionaries and add them to self.agents.

        Each profile in agent_profiles should be a dict with at least the keys:
        - "name": display name for the agent
        - "persona": short persona/system prompt text
        - "expertise": brief expertise description

        Optional keys:
        - "model": model identifier to use for the agent
        - "embedding": embedding model identifier or config

        Side effects:
        - Calls SPDSAgent.create_new(...) for each profile (may create transient agents on the backend).
        - Appends each successfully created SPDSAgent to self.agents.
        - Logs creation duration and errors for individual profiles.

        Parameters:
            agent_profiles (list): Iterable of profile dicts as described above.

        Returns:
            None
        """
        logger.info("Creating swarm from temporary agent profiles...")
        if not config.get_allow_ephemeral_agents():
            raise ValueError(
                "Ephemeral agent creation is disabled by policy. Supply agent_ids or agent_names instead."
            )
        for profile in agent_profiles:
            start_time = time.time()
            logger.info(f"Creating agent: {profile['name']}")
            try:
                agent = SPDSAgent.create_new(
                    name=profile["name"],
                    persona=profile["persona"],
                    expertise=profile["expertise"],
                    client=self.client,
                    model=profile.get("model"),
                    embedding=profile.get("embedding"),
                )
                self.agents.append(agent)
                duration = time.time() - start_time
                logger.info(
                    f"Agent {profile['name']} created in {duration:.2f} seconds."
                )
            except Exception as e:
                logger.error(f"Failed to create agent {profile['name']}: {e}")

    def start_chat(self):
        """
        Start an interactive group chat session with the swarm.

        Prompts the user for a topic, initializes the meeting, and enters a read-eval loop accepting user messages until the user types "quit" or sends EOF (Ctrl+D). Each user message is appended to the manager's conversation_history, optionally forwarded to the configured secretary for observation, and then triggers a coordinated agent turn via _agent_turn(topic). Lines beginning with "/" are interpreted as secretary commands and handled by _handle_secretary_commands.

        Side effects:
        - Reads from standard input.
        - Mutates self.conversation_history and meeting state.
        - Calls _start_meeting, _agent_turn, and _end_meeting.
        - May call secretary.observe_message when a secretary is enabled.

        Returns:
            None
        """
        self._emit("Swarm chat started. Type 'quit' or Ctrl+D to end the session.")
        try:
            topic = input("Enter the topic of conversation: ")
        except EOFError:
            self._emit("Exiting.")
            return

        self._emit(
            f"Swarm chat started with topic: '{topic}' (Mode: {self.conversation_mode.upper()})"
        )
        self._start_meeting(topic)

        while True:
            try:
                human_input = input("\nYou: ")
            except EOFError:
                self._emit("Exiting chat.")
                break

            if human_input.lower() == "quit":
                self._emit("Exiting chat.")
                break

            # Check for secretary commands
            if self._handle_secretary_commands(human_input):
                continue

            self.conversation_history += f"You: {human_input}\n"

            # Let secretary observe the human message
            if self.secretary:
                self.secretary.observe_message("You", human_input)

            self._agent_turn(topic)

        self._end_meeting()

    def start_chat_with_topic(self, topic: str):
        """
        Start and manage an interactive group chat session using a preset topic.

        This begins a meeting for the given topic, enters a read-eval loop that accepts human input,
        dispatches secretary commands (if enabled), appends user messages to the shared conversation
        history, notifies the secretary of human messages, and triggers agent turns until the user
        exits. The loop exits when the user types "quit" or sends EOF (Ctrl+D).

        Parameters:
            topic (str): The discussion topic used to initialize meeting context and inform agents.

        Side effects:
            - Calls self._start_meeting(topic) at start and self._end_meeting() on exit.
            - Appends user messages to self.conversation_history.
            - If a secretary is enabled, calls secretary.observe_message("You", message) for each user input.
            - Calls self._agent_turn(topic) after each user message to drive agent responses.

        Returns:
            None
        """
        self._emit(
            f"Swarm chat started with topic: '{topic}' (Mode: {self.conversation_mode.upper()})"
        )
        if self.secretary:
            self._emit(
                f"Secretary: {self.secretary.agent.name if self.secretary.agent else 'Recording'} ({self.secretary.mode} mode)"
            )
        self._emit("Type 'quit' or Ctrl+D to end the session.")
        self._emit(
            "Available commands: /minutes, /export, /formal, /casual, /action-item"
        )

        self._start_meeting(topic)

        while True:
            try:
                human_input = input("\nYou: ")
            except EOFError:
                self._emit("Exiting chat.")
                break

            if human_input.lower() == "quit":
                self._emit("Exiting chat.")
                break

            # Check for secretary commands
            if self._handle_secretary_commands(human_input):
                continue

            self.conversation_history += f"You: {human_input}\n"

            # Track user message
            track_message(actor="user", content=human_input, message_type="user")

            # Let secretary observe the human message
            if self.secretary:
                self.secretary.observe_message("You", human_input)

            self._agent_turn(topic)

        self._end_meeting()

    def _update_agent_memories(
        self, message: str, speaker: str = "User", max_retries=3
    ):
        """
        Broadcast a user message to every agent to update their memory, with retries and error handling.

        Sends a message of the form "<speaker>: <message>" to each agent's message store. Retries transient failures with exponential backoff (e.g., HTTP 500 or disconnection). If a token-related error is detected, attempts to reset the agent's messages and retries the update once. Logs failures; does not raise on per-agent errors.

        Parameters:
            message (str): The message text to record in each agent's memory.
            speaker (str): Label prepended to the message (defaults to "User").
            max_retries (int): Maximum number of attempts per agent for transient errors.
        """
        for agent in self.agents:
            success = False
            for attempt in range(max_retries):
                try:
                    self._call_agent_message_create(
                        "agents.messages.create.update_memory",
                        agent_id=agent.agent.id,
                        messages=[
                            {
                                "role": "user",
                                "content": f"{speaker}: {message}",
                            }
                        ],
                    )
                    success = True
                    break
                except Exception as e:
                    error_str = str(e)
                    if attempt < max_retries - 1 and (
                        "500" in error_str or "disconnected" in error_str.lower()
                    ):
                        wait_time = 0.5 * (2**attempt)
                        self._emit(
                            f"Retrying {agent.name} after {wait_time}s...",
                            level="warning",
                        )
                        time.sleep(wait_time)
                        continue
                    else:
                        self._emit(
                            f"Error updating {agent.name} memory: {e}",
                            level="error",
                        )
                        # For token limit errors, reset and retry once
                        if (
                            "max_tokens" in error_str.lower()
                            or "token" in error_str.lower()
                        ):
                            self._emit(
                                f"Token limit reached for {agent.name}, resetting messages...",
                                level="warning",
                            )
                            self._reset_agent_messages(agent.agent.id)
                            try:
                                self._call_agent_message_create(
                                    "agents.messages.create.retry_after_reset",
                                    agent_id=agent.agent.id,
                                    messages=[
                                        {
                                            "role": "user",
                                            "content": f"{speaker}: {message}",
                                        }
                                    ],
                                )
                                success = True
                            except Exception as retry_e:
                                self._emit(
                                    f"Retry failed for {agent.name}: {retry_e}",
                                    level="error",
                                )
                        break

            if not success:
                self._emit(
                    f"Failed to update {agent.name} after {max_retries} attempts",
                    level="error",
                )

    def _reset_agent_messages(self, agent_id: str):
        """
        Reset the stored message history for a specific agent.

        Calls the Letta client to clear the agent's message history (agent_id) so the agent can recover from token-limit or context-size issues. Exceptions are caught and logged; this method does not raise.

        Parameters:
            agent_id (str): Identifier of the agent whose message history should be reset.
        """
        try:
            letta_call(
                "agents.messages.reset",
                self.client.agents.messages.reset,
                agent_id=agent_id,
            )
            self._emit(f"Successfully reset messages for agent {agent_id}")
        except Exception as e:
            self._emit(
                f"Failed to reset messages for agent {agent_id}: {e}",
                level="error",
            )

    def _get_agent_message_count(self, agent_id: str) -> int:
        """
        Return the number of messages in an agent's history.

        Queries the Lettа client for up to 1000 messages for the given agent and returns the length of the returned collection. If the response is not a sized sequence or an error occurs while fetching messages, the function returns 0 and logs the failure.

        Parameters:
            agent_id (str): Identifier of the agent whose message history will be counted.

        Returns:
            int: Number of messages found (0 on error or when the result is not size-aware).
        """
        try:
            messages = letta_call(
                "agents.messages.list",
                self.client.agents.messages.list,
                agent_id=agent_id,
                limit=1000,
            )
            return len(messages) if hasattr(messages, "__len__") else 0
        except Exception as e:
            self._emit(
                f"Failed to get message count for agent {agent_id}: {e}",
                level="error",
            )
            return 0

    def _warm_up_agent(self, agent, topic: str) -> bool:
        """
        Prime an agent's context so it's prepared to participate in a discussion about the given topic.

        Sends a short user-role primer message to the agent's message stream asking it to review its memory and prepare to contribute, then pauses briefly to allow processing. Returns True on successful primer send; returns False if an error occurs while attempting to warm up the agent.

        Parameters:
            agent: The SPDSAgent wrapper representing the agent to prime.
            topic (str): The meeting/topic string used in the primer message.

        Returns:
            bool: True if the primer was sent successfully; False if warming up failed.
        """
        try:
            # Send context primer to ensure agent is ready
            self._call_agent_message_create(
                "agents.messages.create.warm_up",
                agent_id=agent.agent.id,
                messages=[
                    {
                        "role": "user",
                        "content": f"We are about to discuss: {topic}. Please review your memory and prepare to contribute meaningfully to this discussion.",
                    }
                ],
            )
            time.sleep(0.3)  # Small delay to allow processing
            return True
        except Exception as e:
            self._emit(
                f"Agent warm-up failed for {agent.name}: {e}",
                level="error",
            )
            return False

    def _agent_turn(self, topic: str):
        """
        Evaluate motivation and priority for each agent with respect to the provided topic, build an ordered list of motivated agents (priority_score > 0), and invoke the mode-specific turn handler (_hybrid_turn, _all_speak_turn, _sequential_turn, or _pure_priority_turn). If no agents are motivated the method returns without further action. The method updates agent internal scores and triggers side-effectful turn handlers which append to the shared conversation state and notify the secretary when present.

        Parameters:
            topic (str): The meeting topic or prompt used to assess agent motivation.

        Returns:
            None
        """
        self._emit(
            f"--- Assessing agent motivations ({self.conversation_mode.upper()} mode) ---"
        )
        start_time = time.time()
        for agent in self.agents:
            agent.assess_motivation_and_priority(topic)
            self._emit(
                f"  - {agent.name}: Motivation Score = {agent.motivation_score}, Priority Score = {agent.priority_score:.2f}"
            )
        duration = time.time() - start_time
        self._emit(
            f"Motivation assessment for {len(self.agents)} agents took {duration:.2f} seconds."
        )
        if duration > 5:
            self._emit(
                f"Slow motivation assessment: {duration:.2f} seconds.",
                level="warning",
            )

        motivated_agents = sorted(
            [agent for agent in self.agents if agent.priority_score > 0],
            key=lambda x: x.priority_score,
            reverse=True,
        )

        if not motivated_agents:
            self._emit("System: No agent is motivated to speak at this time.")
            return

        self._emit(
            f"🎭 {len(motivated_agents)} agent(s) motivated to speak in {self.conversation_mode.upper()} mode"
        )

        # Dispatch to appropriate conversation mode
        if self.conversation_mode == "hybrid":
            self._hybrid_turn(motivated_agents, topic)
        elif self.conversation_mode == "all_speak":
            self._all_speak_turn(motivated_agents, topic)
        elif self.conversation_mode == "sequential":
            self._sequential_turn(motivated_agents, topic)
        elif self.conversation_mode == "pure_priority":
            self._pure_priority_turn(motivated_agents, topic)
        else:
            # Fallback to sequential mode
            self._sequential_turn(motivated_agents, topic)

    def _extract_agent_response(self, response) -> str:
        """
        Extract a human-readable message string from an agent response object.

        This helper inspects the response.messages sequence and attempts multiple robust extraction strategies:
        - Prefer text passed via a tool call named "send_message" (JSON-decoded arguments -> "message").
        - Ignore tool_return entries (typically non-content/status).
        - Fall back to assistant/assistant_message content, handling content represented as a plain string, a list of content blocks, objects with a `.text` attribute, or dicts with a "text" key.
        If no usable text is found or an error occurs, returns a short fallback sentence.

        Parameters:
            response: An object with a `messages` iterable where each message may expose
                attributes like `tool_calls`, `tool_return`, `message_type`, `role`, and `content`.
                The function does not require a specific concrete type, but the object must match
                the above shape.

        Returns:
            str: The extracted message text, or a generic fallback string if extraction fails.
        """
        message_text = ""
        extraction_successful = False

        try:
            for msg in response.messages:
                # Check for tool calls first (send_message)
                if hasattr(msg, "tool_calls") and msg.tool_calls:
                    for tool_call in msg.tool_calls:
                        if (
                            hasattr(tool_call, "function")
                            and tool_call.function.name == "send_message"
                        ):
                            try:
                                import json

                                args = json.loads(tool_call.function.arguments)
                                candidate = args.get("message", "").strip()
                                # Accept any non-empty message from tool call
                                if candidate:
                                    message_text = candidate
                                    extraction_successful = True
                                    break
                            except json.JSONDecodeError as e:
                                logger.warning(f"JSON parse error in tool call: {e}")
                                continue
                            except Exception as e:
                                logger.warning(f"Tool call extraction error: {e}")
                                continue

                # Only proceed if we haven't successfully extracted a message yet
                if extraction_successful:
                    break

                # Check for tool return messages (when agent uses send_message)
                if not message_text and hasattr(msg, "tool_return") and msg.tool_return:
                    # Tool returns often contain status messages we can ignore in SwarmManager
                    continue

                # Accept either legacy message_type or modern role='assistant'
                if not message_text and (
                    (
                        hasattr(msg, "message_type")
                        and getattr(msg, "message_type") == "assistant_message"
                    )
                    or (hasattr(msg, "role") and getattr(msg, "role") == "assistant")
                ):
                    if hasattr(msg, "content") and getattr(msg, "content"):
                        content_val = getattr(msg, "content")
                        if isinstance(content_val, str):
                            message_text = content_val
                        elif isinstance(content_val, list) and content_val:
                            item0 = content_val[0]
                            if hasattr(item0, "text"):
                                message_text = item0.text
                            elif isinstance(item0, dict) and "text" in item0:
                                message_text = item0["text"]
                            elif isinstance(item0, str):
                                message_text = item0

                # If no tool call, try regular content extraction
                if not message_text and hasattr(msg, "content"):
                    content_val = getattr(msg, "content")
                    if isinstance(content_val, str):
                        message_text = content_val
                    elif isinstance(content_val, list) and content_val:
                        content_item = content_val[0]
                        if hasattr(content_item, "text"):
                            message_text = content_item.text
                        elif isinstance(content_item, dict) and "text" in content_item:
                            message_text = content_item["text"]
                        elif isinstance(content_item, str):
                            message_text = content_item

                if message_text:
                    break

            if not message_text:
                message_text = (
                    "I have some thoughts but I'm having trouble phrasing them."
                )

        except Exception as e:
            message_text = "I have some thoughts but I'm having trouble phrasing them."
            logger.error(f"Error extracting response - {e}")

        return message_text

    def _hybrid_turn(self, motivated_agents: list, topic: str):
        """
        Run a two-phase hybrid turn where motivated agents first give independent initial thoughts and then respond to each other's ideas.

        Phase 1 (initial responses): Each agent in `motivated_agents` is asked to produce an independent short response using the current conversation history. Responses are validated for basic quality; if an agent fails to produce usable text a fallback message based on the agent's expertise is used. Initial replies are appended to the manager's conversation_history and forwarded to the secretary (if present).

        Phase 2 (response round): All agents are given a brief instruction to react to the group's initial thoughts. Each motivated agent is then asked to produce a follow-up response that considers others' inputs; those replies are appended to conversation_history and sent to the secretary.

        Side effects:
        - Appends agent messages (or fallbacks) to self.conversation_history.
        - Sends prompt messages to agents via self.client.agents.messages.create.
        - Notifies the secretary of agent responses via self._notify_secretary_agent_response.
        - Logs timing, slow responses, and errors.

        Parameters:
            motivated_agents (list): Ordered list of agent wrappers (SPDSAgent-like) selected to participate in this turn; each agent is expected to expose `.name`, `.agent.id`, `.priority_score`, `.speak(...)`, and optionally `.expertise`.
            topic (str): The meeting topic used to steer fallback prompts and initial prompting.

        Returns:
            None
        """
        turn_start_time = time.time()

        # Phase 1: Independent responses
        self._emit("\n=== 🧠 INITIAL RESPONSES ===")
        initial_responses = []

        for i, agent in enumerate(motivated_agents, 1):
            self._emit(
                f"\n({i}/{len(motivated_agents)}) {agent.name} (priority: {agent.priority_score:.2f}) - Initial thoughts..."
            )

            # Try to get response with retry logic
            message_text = ""
            max_attempts = 1

            for attempt in range(max_attempts):
                try:
                    start_time = time.time()
                    # Use current conversation history to avoid API overhead and align with agent interface
                    response = agent.speak(
                        conversation_history=self.conversation_history
                    )
                    duration = time.time() - start_time
                    self._emit(
                        f"Agent {agent.name} LLM response generated in {duration:.2f} seconds"
                    )
                    if duration > 5:
                        self._emit(
                            f"Slow LLM response from {agent.name}: {duration:.2f} seconds",
                            level="warning",
                        )
                    message_text = self._extract_agent_response(response)

                    # Validate response quality
                    if (
                        message_text
                        and len(message_text.strip()) > 10
                        and "having trouble" not in message_text.lower()
                    ):
                        # Good response
                        break
                    elif attempt < max_attempts - 1:
                        # Poor response, retry once
                        self._emit(
                            "Weak response detected, retrying...", level="warning"
                        )
                        time.sleep(0.5)
                        # Send a more specific prompt
                        self._call_agent_message_create(
                            "agents.messages.create.retry_prompt",
                            agent_id=agent.agent.id,
                            messages=[
                                {
                                    "role": "user",
                                    "content": f"Please share your specific thoughts on {topic}. What is your perspective?",
                                }
                            ],
                        )

                except Exception as e:
                    self._emit(
                        f"Error in initial response attempt {attempt+1} - {e}",
                        level="error",
                    )
                    if attempt < max_attempts - 1:
                        time.sleep(0.5)

            # Use the response or a more specific fallback
            if message_text and len(message_text.strip()) > 10:
                initial_responses.append((agent, message_text))
                self._emit(f"{agent.name}: {message_text}")
                # Add to conversation history for secretary
                self.conversation_history += f"{agent.name}: {message_text}\n"
                # Notify secretary
                self._notify_secretary_agent_response(agent.name, message_text)
            else:
                # More specific fallback based on agent's expertise
                fallback = f"As someone with expertise in {getattr(agent, 'expertise', 'this area')}, I'm processing the topic of {topic} and will share my thoughts in the next round."
                initial_responses.append((agent, fallback))
                self._emit(f"{agent.name}: {fallback}")
                self.conversation_history += f"{agent.name}: {fallback}\n"

        # Phase 2: Response round - agents react to each other's ideas
        self._emit("\n=== 💬 RESPONSE ROUND ===")
        self._emit("Agents now respond to each other's initial thoughts...")

        # Send instruction to all agents about response phase
        for agent in self.agents:
            try:
                self._call_agent_message_create(
                    "agents.messages.create.response_instruction",
                    agent_id=agent.agent.id,
                    messages=[
                        {
                            "role": "user",
                            "content": "Now that you've heard everyone's initial thoughts, please consider how you might respond. You might agree and build on someone's idea, respectfully disagree and explain why, share a new insight sparked by what you heard, ask questions about others' perspectives, or connect ideas between different responses.",
                        }
                    ],
                )
            except Exception as e:
                self._emit(
                    f"Error sending response instruction to {agent.name}: {e}",
                    level="error",
                )

        # Build response prompt context from current conversation history
        history_with_initials = self.conversation_history
        response_prompt_addition = "\nNow that you've heard everyone's initial thoughts, please consider how you might respond."

        for i, agent in enumerate(motivated_agents, 1):
            self._emit(
                f"\n({i}/{len(motivated_agents)}) {agent.name} - Responding to the discussion..."
            )
            try:
                start_time = time.time()
                response = agent.speak(
                    conversation_history=history_with_initials
                    + response_prompt_addition
                )
                duration = time.time() - start_time
                self._emit(
                    f"Agent {agent.name} LLM response generated in {duration:.2f} seconds"
                )
                if duration > 5:
                    self._emit(
                        f"Slow LLM response from {agent.name}: {duration:.2f} seconds",
                        level="warning",
                    )
                message_text = self._extract_agent_response(response)
                self._emit(f"{agent.name}: {message_text}")
                # Add responses to conversation history
                self.conversation_history += f"{agent.name}: {message_text}\n"
                # Notify secretary
                self._notify_secretary_agent_response(agent.name, message_text)
            except Exception as e:
                fallback = "I find the different perspectives here really interesting and would like to engage more with these ideas."
                self._emit(f"{agent.name}: {fallback}")
                self.conversation_history += f"{agent.name}: {fallback}\n"
                self._emit(
                    f"[Debug: Error in response round - {e}]",
                    level="error",
                )

        # Log overall turn timing
        turn_duration = time.time() - turn_start_time
        self._emit(f"Hybrid turn completed in {turn_duration:.2f} seconds")
        if turn_duration > 30:
            self._emit(
                f"Slow hybrid turn: {turn_duration:.2f} seconds",
                level="warning",
            )

    def _all_speak_turn(self, motivated_agents: list, topic: str):
        """
        Have every motivated agent speak in descending priority order, appending each response to the shared conversation history.

        For each agent in motivated_agents (expected to be SPDSAgent-like objects with a .name and .priority_score):
        - Requests a response using the current conversation_history so later speakers can see earlier replies.
        - Extracts a text response, appends "AgentName: message" to self.conversation_history, and notifies the secretary (if present).
        - Propagates the response to all agents' memories via _update_agent_memories.
        - Logs timing and slow-response warnings.

        Side effects:
        - Mutates self.conversation_history.
        - Calls agent.speak, self._extract_agent_response, self._update_agent_memories, and self._notify_secretary_agent_response (external I/O/LLM calls).
        - Emits logs and may append a fallback message on exceptions; exceptions are caught and not re-raised.
        """
        self._emit(f"\n=== 👥 ALL SPEAK MODE ({len(motivated_agents)} agents) ===")

        for i, agent in enumerate(motivated_agents, 1):
            self._emit(
                f"\n({i}/{len(motivated_agents)}) {agent.name} (priority: {agent.priority_score:.2f}) is speaking..."
            )
            try:
                start_time = time.time()
                response = agent.speak(conversation_history=self.conversation_history)
                duration = time.time() - start_time
                self._emit(
                    f"Agent {agent.name} LLM response generated in {duration:.2f} seconds."
                )
                if duration > 5:
                    self._emit(
                        f"Slow LLM response from {agent.name}: {duration:.2f} seconds.",
                        level="warning",
                    )
                message_text = self._extract_agent_response(response)
                self._emit(f"{agent.name}: {message_text}")
                # Update all agents' memories with this response
                self._update_agent_memories(message_text, agent.name)
                # Add each response to history so subsequent agents can see it
                self.conversation_history += f"{agent.name}: {message_text}\n"
                # Notify secretary
                self._notify_secretary_agent_response(agent.name, message_text)
            except Exception as e:
                fallback = "I have some thoughts but I'm having trouble expressing them clearly."
                self._emit(f"{agent.name}: {fallback}")
                self.conversation_history += f"{agent.name}: {fallback}\n"
                self._emit(
                    f"Error in all-speak response - {e}",
                    level="error",
                )

    def _sequential_turn(self, motivated_agents: list, topic: str):
        """One agent speaks per turn with fairness rotation."""
        self._emit(f"\n=== 🔀 SEQUENTIAL MODE (fairness rotation) ===")

        # Implement fairness: if multiple agents are motivated, give others a chance
        if len(motivated_agents) > 1:
            # Check if the top agent has spoken recently (simple fairness)
            if (
                hasattr(self, "last_speaker")
                and self.last_speaker == motivated_agents[0].name
            ):
                # Give the second-highest priority agent a chance
                speaker = motivated_agents[1]
                self._emit(
                    f"\n[Fairness: Giving {speaker.name} a turn (priority: {speaker.priority_score:.2f})]"
                )
            else:
                speaker = motivated_agents[0]
        else:
            speaker = motivated_agents[0]

        # Track the last speaker for fairness
        self.last_speaker = speaker.name
        self._emit(f"\n({speaker.name} is speaking...)")

        try:
            start_time = time.time()
            response = speaker.speak(conversation_history=self.conversation_history)
            duration = time.time() - start_time
            self._emit(
                f"Agent {speaker.name} LLM response generated in {duration:.2f} seconds."
            )
            if duration > 5:
                self._emit(
                    f"Slow LLM response from {speaker.name}: {duration:.2f} seconds.",
                    level="warning",
                )
            message_text = self._extract_agent_response(response)
            self._emit(f"{speaker.name}: {message_text}")
            self.conversation_history += f"{speaker.name}: {message_text}\n"
            # Notify secretary
            self._notify_secretary_agent_response(speaker.name, message_text)
        except Exception as e:
            fallback = "I have some thoughts but I'm having trouble phrasing them."
            self._emit(f"{speaker.name}: {fallback}")
            self.conversation_history += f"{speaker.name}: {fallback}\n"
            # Notify secretary of fallback too
            self._notify_secretary_agent_response(speaker.name, fallback)
            self._emit(
                f"[Debug: Error in sequential response - {e}]",
                level="error",
            )

    def _pure_priority_turn(self, motivated_agents: list, topic: str):
        """
        Have the single highest-priority motivated agent speak once and record the result.

        This picks the first agent from `motivated_agents` (expected to be pre-sorted by priority),
        requests a response using the manager's current conversation_history, appends the agent's
        utterance to conversation_history, and notifies the secretary (if enabled). On error,
        a short fallback message is recorded and the secretary is notified.

        Parameters:
            motivated_agents (list): List of motivated agent wrappers, highest priority first.
            topic (str): Meeting topic (not directly used by this turn handler).

        Returns:
            None
        """
        speaker = motivated_agents[0]  # Already sorted by priority
        self._emit(f"\n=== 🎯 PURE PRIORITY MODE ===")
        self._emit(
            f"\n({speaker.name} is speaking - highest priority: {speaker.priority_score:.2f})"
        )

        try:
            start_time = time.time()
            response = speaker.speak(conversation_history=self.conversation_history)
            duration = time.time() - start_time
            self._emit(
                f"Agent {speaker.name} LLM response generated in {duration:.2f} seconds."
            )
            if duration > 5:
                self._emit(
                    f"Slow LLM response from {speaker.name}: {duration:.2f} seconds.",
                    level="warning",
                )
            message_text = self._extract_agent_response(response)
            self._emit(f"{speaker.name}: {message_text}")
            self.conversation_history += f"{speaker.name}: {message_text}\n"
            # Notify secretary
            self._notify_secretary_agent_response(speaker.name, message_text)
        except Exception as e:
            fallback = "I have thoughts on this topic but I'm having difficulty expressing them."
            self._emit(f"{speaker.name}: {fallback}")
            self.conversation_history += f"{speaker.name}: {fallback}\n"
            # Notify secretary of fallback too
            self._notify_secretary_agent_response(speaker.name, fallback)
            self._emit(
                f"Error in pure priority response - {e}",
                level="error",
            )

    def _start_meeting(self, topic: str):
        """
        Initialize meeting context for the swarm and notify the secretary if enabled.

        Adds a system-level line with the provided topic to the manager's conversation_history.
        If a SecretaryAgent is present, calls its start_meeting(...) with the topic, the current
        agent names as participants, and the manager's meeting_type, and records the current
        conversation_mode in the secretary's meeting_metadata.

        Parameters:
            topic (str): Human-readable meeting topic to add to conversation history and pass to the secretary.
        """
        self.conversation_history += f"System: The topic is '{topic}'.\n"

        # Track meeting start
        track_system_event(
            event_type="meeting_started",
            details={
                "topic": topic,
                "meeting_type": self.meeting_type,
                "conversation_mode": self.conversation_mode,
                "agent_count": len(self.agents),
                "secretary_enabled": getattr(self, "enable_secretary", False),
            },
        )

        # Topic is naturally included in conversation_history

        if self.secretary:
            # Get participant names
            participant_names = [agent.name for agent in self.agents]

            # Start the meeting in the secretary
            self.secretary.start_meeting(
                topic=topic,
                participants=participant_names,
                meeting_type=self.meeting_type,
            )

            # Set conversation mode in metadata
<<<<<<< HEAD
            self.secretary.meeting_metadata[
                "conversation_mode"
            ] = self.conversation_mode
=======
            self.secretary.meeting_metadata["conversation_mode"] = (
                self.conversation_mode
            )
>>>>>>> af1ce83a

    def _end_meeting(self):
        """
        Mark the meeting as finished and, if a secretary is present, present export options.

        If a SecretaryAgent is enabled, logs a meeting-end separator/message and invokes
        _self._offer_export_options()_ to present export/export-command choices to the user.
        If no secretary is configured, this method is a no-op.
        """
        # Track meeting end
        track_system_event(
            event_type="meeting_ended",
            details={
                "meeting_type": self.meeting_type,
                "conversation_mode": self.conversation_mode,
                "secretary_enabled": getattr(self, "enable_secretary", False),
                "conversation_history_length": len(self.conversation_history),
            },
        )

        if self.secretary:
            self._emit("\n" + "=" * 50)
            self._emit("🏁 Meeting ended! Export options available.")
            self._offer_export_options()

    def _handle_secretary_commands(self, user_input: str) -> bool:
        """
        Parse and execute in-chat secretary and memory-related slash commands.

        Accepts a user input string (expected to start with '/') and handles commands such as:
        - memory-status / memory-awareness: produce agent memory summaries and awareness checks (available even when secretary is not enabled).
        - minutes / export / formal / casual / action-item / stats / help: delegate to the SecretaryAgent when enabled.

        Side effects:
        - May print summaries to stdout and call methods on the secretary (generate_minutes, set_mode, add_action_item, get_conversation_stats, etc.).
        - Logs informational or warning messages via the module logger.
        - If the secretary is not enabled, certain commands (minutes, export, formal, casual, action-item) will be intercepted and a warning is logged instead.

        Parameters:
            user_input (str): Raw user input; must start with '/' to be treated as a command.

        Returns:
            bool: True if the input was recognized and handled as a command (including when it is recognized but the secretary is disabled), False otherwise.
        """
        if not user_input.startswith("/"):
            return False

        command_parts = user_input[1:].split(" ", 1)
        command = command_parts[0].lower()
        args = command_parts[1] if len(command_parts) > 1 else ""

        # Handle memory awareness commands (available with or without secretary)
        if command == "memory-status":
            summary = self.get_memory_status_summary()
            print("\n📊 **Agent Memory Status Summary**")
            print(f"Total agents: {summary['total_agents']}")
            print(f"Agents with >500 messages: {summary['agents_with_high_memory']}")
            print(
                f"Total messages across all agents: {summary['total_messages_across_agents']}"
            )
            print("\nPer-agent status:")
            for agent_status in summary["agents_status"]:
                if "error" in agent_status:
                    print(f"  - {agent_status['name']}: Error retrieving data")
                else:
                    print(
                        f"  - {agent_status['name']}: {agent_status['recall_memory']} messages, {agent_status['archival_memory']} archived items"
                    )
            print(
                "\nNote: This information is provided for awareness only. Agents have autonomy over memory decisions."
            )
            return True

        elif command == "memory-awareness":
            self._emit("\n📊 Checking memory awareness status for all agents...")
            self.check_memory_awareness_status(silent=False)
            return True

        # Secretary-specific commands
        if not self.secretary:
            if command in ["minutes", "export", "formal", "casual", "action-item"]:
                self._emit(
                    "❌ Secretary is not enabled. Please restart with secretary mode.",
                    level="warning",
                )
                return True
            elif command in ["memory-status", "memory-awareness", "help", "commands"]:
                # These commands are handled above or below
                pass
            else:
                return False

        if command == "minutes":
            self._emit("\n📋 Generating current meeting minutes...")
            minutes = self.secretary.generate_minutes()
            print(minutes)
            return True

        elif command == "export":
            self._handle_export_command(args)
            return True

        elif command == "formal":
            self.secretary.set_mode("formal")
            self._emit("📝 Secretary mode changed to formal")
            return True

        elif command == "casual":
            self.secretary.set_mode("casual")
            self._emit("📝 Secretary mode changed to casual")
            return True

        elif command == "action-item":
            if args:
                self.secretary.add_action_item(args)
            else:
                print("Usage: /action-item <description>")
            return True

        elif command == "stats":
            stats = self.secretary.get_conversation_stats()
            print("\n📊 Conversation Statistics:")
            for key, value in stats.items():
                print(f"  - {key}: {value}")
            return True

        elif command in ["help", "commands"]:
            self._show_secretary_help()
            return True

        return False

    def _handle_export_command(self, args: str):
        """
        Handle an export command by generating meeting artifacts in the requested format.

        Collects current meeting data from the secretary (metadata, conversation log, action items, decisions, stats) and delegates to ExportManager to produce one of the supported outputs. Supported format strings (case-insensitive) are:
        - "minutes" or "formal": export formal meeting minutes
        - "casual": export casual-style minutes
        - "transcript": export a raw transcript
        - "actions": export action items
        - "summary": export an executive summary
        - "all": export a complete package (multiple files)

        If no secretary is available the call is ignored and a warning is logged. Errors during export are caught and logged; the function does not raise.

        Parameters:
            args (str): Optional format specifier (e.g., "minutes", "transcript"); defaults to "minutes" when falsy.
        """
        if not self.secretary:
            self._emit("❌ Secretary not available", level="warning")
            return

        # Get current meeting data
        meeting_data = {
            "metadata": self.secretary.meeting_metadata,
            "conversation_log": self.secretary.conversation_log,
            "action_items": self.secretary.action_items,
            "decisions": self.secretary.decisions,
            "stats": self.secretary.get_conversation_stats(),
        }

        format_type = args.strip().lower() if args else "minutes"

        try:
            if format_type in ["minutes", "formal"]:
                file_path = self.export_manager.export_meeting_minutes(
                    meeting_data, "formal"
                )
            elif format_type == "casual":
                file_path = self.export_manager.export_meeting_minutes(
                    meeting_data, "casual"
                )
            elif format_type == "transcript":
                file_path = self.export_manager.export_raw_transcript(
                    self.secretary.conversation_log, self.secretary.meeting_metadata
                )
            elif format_type == "actions":
                file_path = self.export_manager.export_action_items(
                    self.secretary.action_items, self.secretary.meeting_metadata
                )
            elif format_type == "summary":
                file_path = self.export_manager.export_executive_summary(meeting_data)
            elif format_type == "all":
                files = self.export_manager.export_complete_package(
                    meeting_data, self.secretary.mode
                )
                self._emit(f"✅ Complete package exported: {len(files)} files")
                return
            else:
                self._emit(
                    f"❌ Unknown export format: {format_type}",
                    level="error",
                )
                print(
                    "Available formats: minutes, casual, transcript, actions, summary, all"
                )
                return

            self._emit(f"✅ Exported: {file_path}")

        except Exception as e:
            self._emit(f"❌ Export failed: {e}", level="error")

    def _offer_export_options(self):
        """
        Prompt the user to choose end-of-meeting export options and dispatch the chosen export command to the secretary.

        If a SecretaryAgent is present, this presents a list of available export commands (minutes, casual, transcript, actions, summary, all), reads a single user choice from stdin, and forwards any input that starts with "/" to _handle_secretary_commands. EOF or KeyboardInterrupt during input are ignored and the method returns. If no secretary is configured, the method returns immediately.

        No return value.
        """
        if not self.secretary:
            return

        print("\nWould you like to export the meeting? Available options:")
        print("  📋 /export minutes - Formal board minutes")
        print("  💬 /export casual - Casual meeting notes")
        print("  📝 /export transcript - Raw conversation")
        print("  ✅ /export actions - Action items list")
        print("  📊 /export summary - Executive summary")
        print("  📦 /export all - Complete package")
        print("\nOr type any command, or just press Enter to finish.")

        try:
            choice = input("\nExport choice: ").strip()
            if choice and choice.startswith("/"):
                self._handle_secretary_commands(choice)
        except (EOFError, KeyboardInterrupt):
            pass

        self._emit("👋 Meeting complete!")

    def _show_secretary_help(self):
        """
        Display interactive help text describing secretary and memory-related commands.

        Shows available commands for memory-awareness utilities (always available), secretary actions (minutes, export, mode switches, action items, stats — applicable when a secretary is enabled), and general help. The help text is user-facing guidance; it does not perform any command actions itself.
        """
        print(
            """
📝 Available Commands:

Memory Awareness (Available Always):
  /memory-status     - Show objective memory statistics for all agents
  /memory-awareness  - Display neutral memory awareness information if criteria are met

Secretary Commands (When Secretary Enabled):
  /minutes           - Generate current meeting minutes
  /export [type]     - Export meeting (minutes/casual/transcript/actions/summary/all)
  /formal            - Switch to formal board minutes mode
  /casual            - Switch to casual meeting notes mode
  /action-item       - Add an action item
  /stats             - Show conversation statistics

General:
  /help              - Show this help message

Note: Memory awareness information respects agent autonomy and provides neutral facts only.
        """
        )

    def _notify_secretary_agent_response(self, agent_name: str, message: str):
        """
        Notify the secretary agent about a single agent's message.

        Parameters:
            agent_name (str): Display name of the agent who produced the message.
            message (str): The textual content of the agent's response.
        """
        if self.secretary:
            self.secretary.observe_message(agent_name, message)

    def check_memory_awareness_status(self, silent: bool = False) -> None:
        """
        Check whether any agents have generated memory-awareness information and, when not silent, display it.

        For each agent this calls create_memory_awareness_for_agent(self.client, agent.agent). If that call returns a non-empty awareness message and silent is False, the message is presented with a short contextual header and disclaimer that agents retain autonomy over memory decisions.

        Parameters:
            silent (bool): If True, perform checks quietly (suppress any console output); useful for background or programmatic checks.
        """
        for agent in self.agents:
            try:
                awareness_message = create_memory_awareness_for_agent(
                    self.client, agent.agent
                )
                if awareness_message and not silent:
                    print(
                        f"\n📊 Memory Awareness Information Available for {agent.name}"
                    )
                    print(
                        "This information is provided for agent awareness only - agents may use or ignore as they choose."
                    )
                    print("-" * 80)
                    print(awareness_message)
                    print("-" * 80)
                    print(
                        "Note: Agents have complete autonomy over memory management decisions.\n"
                    )
            except Exception as e:
                if not silent:
                    self._emit(
                        f"⚠️ Could not generate memory awareness for {agent.name}: {e}",
                        level="warning",
                    )

    def get_memory_status_summary(self) -> dict:
        """
        Get a summary of memory status across all agents.
        Returns objective information only.
        """
        summary = {
            "total_agents": len(self.agents),
            "agents_with_high_memory": 0,
            "total_messages_across_agents": 0,
            "agents_status": [],
        }

        for agent in self.agents:
            try:
                context_info = letta_call(
                    "agents.context.retrieve",
                    self.client.agents.context.retrieve,
                    agent_id=agent.agent.id,
                )
                recall_count = context_info.get("num_recall_memory", 0)
                archival_count = context_info.get("num_archival_memory", 0)

                summary["total_messages_across_agents"] += recall_count

                agent_status = {
                    "name": agent.name,
                    "recall_memory": recall_count,
                    "archival_memory": archival_count,
                    "high_memory": recall_count > 500,
                }

                if recall_count > 500:
                    summary["agents_with_high_memory"] += 1

                summary["agents_status"].append(agent_status)

            except Exception as e:
                summary["agents_status"].append({"name": agent.name, "error": str(e)})

        return summary<|MERGE_RESOLUTION|>--- conflicted
+++ resolved
@@ -1058,15 +1058,9 @@
             )
 
             # Set conversation mode in metadata
-<<<<<<< HEAD
-            self.secretary.meeting_metadata[
-                "conversation_mode"
-            ] = self.conversation_mode
-=======
             self.secretary.meeting_metadata["conversation_mode"] = (
                 self.conversation_mode
             )
->>>>>>> af1ce83a
 
     def _end_meeting(self):
         """
