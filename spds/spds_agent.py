--- conflicted
+++ resolved
@@ -510,17 +510,11 @@
                     "has_documents": any(
                         att.get("kind") == "document" for att in attachments
                     ),
-<<<<<<< HEAD
-                    "message_preview": conversation_history[:100]
-                    if conversation_history
-                    else topic[:100],
-=======
                     "message_preview": (
                         conversation_history[:100]
                         if conversation_history
                         else topic[:100]
                     ),
->>>>>>> af1ce83a
                 },
             )
 
